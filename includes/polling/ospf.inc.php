<?php

echo 'OSPF: ';
echo 'Processes: ';

$ospf_instance_count  = 0;
$ospf_port_count      = 0;
$ospf_area_count      = 0;
$ospf_neighbour_count = 0;

$ospf_oids_db = array(
    'ospfRouterId',
    'ospfAdminStat',
    'ospfVersionNumber',
    'ospfAreaBdrRtrStatus',
    'ospfASBdrRtrStatus',
    'ospfExternLsaCount',
    'ospfExternLsaCksumSum',
    'ospfTOSSupport',
    'ospfOriginateNewLsas',
    'ospfRxNewLsas',
    'ospfExtLsdbLimit',
    'ospfMulticastExtensions',
    'ospfExitOverflowInterval',
    'ospfDemandExtensions',
);

// Build array of existing entries
foreach (dbFetchRows('SELECT * FROM `ospf_instances` WHERE `device_id` = ?', array($device['device_id'])) as $entry) {
    $ospf_instances_db[$entry['ospf_instance_id']] = $entry;
}

// Pull data from device
$ospf_instances_poll = snmpwalk_cache_oid($device, 'OSPF-MIB::ospfGeneralGroup', array(), 'OSPF-MIB');
foreach ($ospf_instances_poll as $ospf_instance_id => $ospf_entry) {
    // If the entry doesn't already exist in the prebuilt array, insert into the database and put into the array
    if (!isset($ospf_instances_db[$ospf_instance_id])) {
        dbInsert(array('device_id' => $device['device_id'], 'ospf_instance_id' => $ospf_instance_id), 'ospf_instances');
        echo '+';
        $ospf_instances_db[$entry['ospf_instance_id']] = dbFetchRow('SELECT * FROM `ospf_instances` WHERE `device_id` = ? AND `ospf_instance_id` = ?', array($device['device_id'], $ospf_instance_id));
        $ospf_instances_db[$entry['ospf_instance_id']] = $entry;
    }
}

if ($debug) {
    echo "\nPolled: ";
    print_r($ospf_instances_poll);
    echo 'Database: ';
    print_r($ospf_instances_db);
    echo "\n";
}

// Loop array of entries and update
if (is_array($ospf_instances_db)) {
    foreach ($ospf_instances_db as $ospf_instance_db) {
        $ospf_instance_poll = $ospf_instances_poll[$ospf_instance_db['ospf_instance_id']];
        foreach ($ospf_oids_db as $oid) {
            // Loop the OIDs
            if ($ospf_instance_db[$oid] != $ospf_instance_poll[$oid]) {
                // If data has changed, build a query
                $ospf_instance_update[$oid] = $ospf_instance_poll[$oid];
                // log_event("$oid -> ".$this_port[$oid], $device, 'ospf', $port['port_id']); // FIXME
            }
        }

        if ($ospf_instance_update) {
            dbUpdate($ospf_instance_update, 'ospf_instances', '`device_id` = ? AND `ospf_instance_id` = ?', array($device['device_id'], $ospf_instance_id));
            echo 'U';
            unset($ospf_instance_update);
        }
        else {
            echo '.';
        }

        unset($ospf_instance_poll);
        unset($ospf_instance_db);
        $ospf_instance_count++;
    }//end foreach
}//end if

unset($ospf_instances_poll);
unset($ospf_instances_db);

echo ' Areas: ';

$ospf_area_oids = array(
    'ospfAuthType',
    'ospfImportAsExtern',
    'ospfSpfRuns',
    'ospfAreaBdrRtrCount',
    'ospfAsBdrRtrCount',
    'ospfAreaLsaCount',
    'ospfAreaLsaCksumSum',
    'ospfAreaSummary',
    'ospfAreaStatus',
);

// Build array of existing entries
foreach (dbFetchRows('SELECT * FROM `ospf_areas` WHERE `device_id` = ?', array($device['device_id'])) as $entry) {
    $ospf_areas_db[$entry['ospfAreaId']] = $entry;
}

// Pull data from device
$ospf_areas_poll = snmpwalk_cache_oid($device, 'OSPF-MIB::ospfAreaEntry', array(), 'OSPF-MIB');

foreach ($ospf_areas_poll as $ospf_area_id => $ospf_area) {
    // If the entry doesn't already exist in the prebuilt array, insert into the database and put into the array
    if (!isset($ospf_areas_db[$ospf_area_id])) {
        dbInsert(array('device_id' => $device['device_id'], 'ospfAreaId' => $ospf_area_id), 'ospf_areas');
        echo '+';
        $entry = dbFetchRows('SELECT * FROM `ospf_areas` WHERE `device_id` = ? AND `ospfAreaId` = ?', array($device['device_id'], $ospf_area_id));
        $ospf_areas_db[$entry['ospf_area_id']] = $entry;
    }
}

if ($debug) {
    echo "\nPolled: ";
    print_r($ospf_areas_poll);
    echo 'Database: ';
    print_r($ospf_areas_db);
    echo "\n";
}

// Loop array of entries and update
if (is_array($ospf_areas_db)) {
    foreach ($ospf_areas_db as $ospf_area_db) {
        if (is_array($ospf_ports_poll[$ospf_port_db['ospf_port_id']])) {
            $ospf_area_poll = $ospf_areas_poll[$ospf_area_db['ospfAreaId']];
            foreach ($ospf_area_oids as $oid) {
                // Loop the OIDs
                if ($ospf_area_db[$oid] != $ospf_area_poll[$oid]) {
                    // If data has changed, build a query
                    $ospf_area_update[$oid] = $ospf_area_poll[$oid];
                    // log_event("$oid -> ".$this_port[$oid], $device, 'interface', $port['port_id']); // FIXME
                }
            }

            if ($ospf_area_update) {
                dbUpdate($ospf_area_update, 'ospf_areas', '`device_id` = ? AND `ospfAreaId` = ?', array($device['device_id'], $ospf_area_id));
                echo 'U';
                unset($ospf_area_update);
            }
            else {
                echo '.';
            }

            unset($ospf_area_poll);
            unset($ospf_area_db);
            $ospf_area_count++;
        }
        else {
            dbDelete('ospf_ports', '`device_id` = ? AND `ospfAreaId` = ?', array($device['device_id'], $ospf_area_db['ospfAreaId']));
        }//end if
    }//end foreach
}//end if

unset($ospf_areas_db);
unset($ospf_areas_poll);

// $ospf_ports = snmpwalk_cache_oid($device, "OSPF-MIB::ospfIfEntry", array(), "OSPF-MIB");
// print_r($ospf_ports);
echo ' Ports: ';

$ospf_port_oids = array(
    'ospfIfIpAddress',
    'port_id',
    'ospfAddressLessIf',
    'ospfIfAreaId',
    'ospfIfType',
    'ospfIfAdminStat',
    'ospfIfRtrPriority',
    'ospfIfTransitDelay',
    'ospfIfRetransInterval',
    'ospfIfHelloInterval',
    'ospfIfRtrDeadInterval',
    'ospfIfPollInterval',
    'ospfIfState',
    'ospfIfDesignatedRouter',
    'ospfIfBackupDesignatedRouter',
    'ospfIfEvents',
    'ospfIfAuthKey',
    'ospfIfStatus',
    'ospfIfMulticastForwarding',
    'ospfIfDemand',
    'ospfIfAuthType',
);

// Build array of existing entries
foreach (dbFetchRows('SELECT * FROM `ospf_ports` WHERE `device_id` = ?', array($device['device_id'])) as $entry) {
    $ospf_ports_db[$entry['ospf_port_id']] = $entry;
}

// Pull data from device
$ospf_ports_poll = snmpwalk_cache_oid($device, 'OSPF-MIB::ospfIfEntry', array(), 'OSPF-MIB');

foreach ($ospf_ports_poll as $ospf_port_id => $ospf_port) {
    // If the entry doesn't already exist in the prebuilt array, insert into the database and put into the array
    if (!isset($ospf_ports_db[$ospf_port_id])) {
        dbInsert(array('device_id' => $device['device_id'], 'ospf_port_id' => $ospf_port_id), 'ospf_ports');
        echo '+';
        $ospf_ports_db[$entry['ospf_port_id']] = dbFetchRow('SELECT * FROM `ospf_ports` WHERE `device_id` = ? AND `ospf_port_id` = ?', array($device['device_id'], $ospf_port_id));
    }
}

if ($debug) {
    echo "\nPolled: ";
    print_r($ospf_ports_poll);
    echo 'Database: ';
    print_r($ospf_ports_db);
    echo "\n";
}

// Loop array of entries and update
if (is_array($ospf_ports_db)) {
    foreach ($ospf_ports_db as $ospf_port_id => $ospf_port_db) {
        if (is_array($ospf_ports_poll[$ospf_port_db['ospf_port_id']])) {
            $ospf_port_poll = $ospf_ports_poll[$ospf_port_db['ospf_port_id']];

            if ($ospf_port_poll['ospfAddressLessIf']) {
                $ospf_port_poll['port_id'] = @dbFetchCell('SELECT `port_id` FROM `ports` WHERE `device_id` = ? AND `ifIndex` = ?', array($device['device_id'], $ospf_port_poll['ospfAddressLessIf']));
            }
            else {
                $ospf_port_poll['port_id'] = @dbFetchCell('SELECT A.`port_id` FROM ipv4_addresses AS A, ports AS I WHERE A.ipv4_address = ? AND I.port_id = A.port_id AND I.device_id = ?', array($ospf_port_poll['ospfIfIpAddress'], $device['device_id']));
            }

            foreach ($ospf_port_oids as $oid) {
                // Loop the OIDs
                if ($ospf_port_db[$oid] != $ospf_port_poll[$oid]) {
                    // If data has changed, build a query
                    $ospf_port_update[$oid] = $ospf_port_poll[$oid];
                    // log_event("$oid -> ".$this_port[$oid], $device, 'ospf', $port['port_id']); // FIXME
                }
            }

            if ($ospf_port_update) {
                dbUpdate($ospf_port_update, 'ospf_ports', '`device_id` = ? AND `ospf_port_id` = ?', array($device['device_id'], $ospf_port_id));
                echo 'U';
                unset($ospf_port_update);
            }
            else {
                echo '.';
            }

            unset($ospf_port_poll);
            unset($ospf_port_db);
            $ospf_port_count++;
        }
        else {
            dbDelete('ospf_ports', '`device_id` = ? AND `ospf_port_id` = ?', array($device['device_id'], $ospf_port_db['ospf_port_id']));
            // "DELETE FROM `ospf_ports` WHERE `device_id` = '".$device['device_id']."' AND `ospf_port_id` = '".$ospf_port_db['ospf_port_id']."'");
            echo '-';
        }//end if
    }//end foreach
}//end if

// OSPF-MIB::ospfNbrIpAddr.172.22.203.98.0 172.22.203.98
// OSPF-MIB::ospfNbrAddressLessIndex.172.22.203.98.0 0
// OSPF-MIB::ospfNbrRtrId.172.22.203.98.0 172.22.203.128
// OSPF-MIB::ospfNbrOptions.172.22.203.98.0 2
// OSPF-MIB::ospfNbrPriority.172.22.203.98.0 0
// OSPF-MIB::ospfNbrState.172.22.203.98.0 full
// OSPF-MIB::ospfNbrEvents.172.22.203.98.0 6
// OSPF-MIB::ospfNbrLsRetransQLen.172.22.203.98.0 1
// OSPF-MIB::ospfNbmaNbrStatus.172.22.203.98.0 active
// OSPF-MIB::ospfNbmaNbrPermanence.172.22.203.98.0 dynamic
// OSPF-MIB::ospfNbrHelloSuppressed.172.22.203.98.0 false
echo ' Neighbours: ';

$ospf_nbr_oids_db  = array(
    'ospfNbrIpAddr',
    'ospfNbrAddressLessIndex',
    'ospfNbrRtrId',
    'ospfNbrOptions',
    'ospfNbrPriority',
    'ospfNbrState',
    'ospfNbrEvents',
    'ospfNbrLsRetransQLen',
    'ospfNbmaNbrStatus',
    'ospfNbmaNbrPermanence',
    'ospfNbrHelloSuppressed',
);
$ospf_nbr_oids_rrd = array();
$ospf_nbr_oids     = array_merge($ospf_nbr_oids_db, $ospf_nbr_oids_rrd);

// Build array of existing entries
foreach (dbFetchRows('SELECT * FROM `ospf_nbrs` WHERE `device_id` = ?', array($device['device_id'])) as $nbr_entry) {
    $ospf_nbrs_db[$nbr_entry['ospf_nbr_id']] = $nbr_entry;
}

// Pull data from device
$ospf_nbrs_poll = snmpwalk_cache_oid($device, 'OSPF-MIB::ospfNbrEntry', array(), 'OSPF-MIB');

foreach ($ospf_nbrs_poll as $ospf_nbr_id => $ospf_nbr) {
    // If the entry doesn't already exist in the prebuilt array, insert into the database and put into the array
    if (!isset($ospf_nbrs_db[$ospf_nbr_id])) {
        dbInsert(array('device_id' => $device['device_id'], 'ospf_nbr_id' => $ospf_nbr_id), 'ospf_nbrs');
        echo '+';
        $entry = dbFetchRow('SELECT * FROM `ospf_nbrs` WHERE `device_id` = ? AND `ospf_nbr_id` = ?', array($device['device_id'], $ospf_nbr_id));
        $ospf_nbrs_db[$entry['ospf_nbr_id']] = $entry;
    }
}

if ($debug) {
    echo "\nPolled: ";
    print_r($ospf_nbrs_poll);
    echo 'Database: ';
    print_r($ospf_nbrs_db);
    echo "\n";
}

// Loop array of entries and update
if (is_array($ospf_nbrs_db)) {
    foreach ($ospf_nbrs_db as $ospf_nbr_id => $ospf_nbr_db) {
        if (is_array($ospf_nbrs_poll[$ospf_nbr_db['ospf_nbr_id']])) {
            $ospf_nbr_poll = $ospf_nbrs_poll[$ospf_nbr_db['ospf_nbr_id']];

            $ospf_nbr_poll['port_id'] = @dbFetchCell('SELECT A.`port_id` FROM ipv4_addresses AS A, nbrs AS I WHERE A.ipv4_address = ? AND I.port_id = A.port_id AND I.device_id = ?', array($ospf_nbr_poll['ospfNbrIpAddr'], $device['device_id']));

            if ($ospf_nbr_db['port_id'] != $ospf_nbr_poll['port_id']) {
                if ($ospf_nbr_poll['port_id']) {
                    $ospf_nbr_update = array('port_id' => $ospf_nbr_poll['port_id']);
                }
                else {
                    $ospf_nbr_update = array('port_id' => array('NULL'));
                }
            }

            foreach ($ospf_nbr_oids as $oid) {
                // Loop the OIDs
                d_echo($ospf_nbr_db[$oid].'|'.$ospf_nbr_poll[$oid]."\n");

                if ($ospf_nbr_db[$oid] != $ospf_nbr_poll[$oid]) {
                    // If data has changed, build a query
                    $ospf_nbr_update[$oid] = $ospf_nbr_poll[$oid];
                    // log_event("$oid -> ".$this_nbr[$oid], $device, 'ospf', $nbr['port_id']); // FIXME
                }
            }

            if ($ospf_nbr_update) {
                dbUpdate($ospf_nbr_update, 'ospf_nbrs', '`device_id` = ? AND `ospf_nbr_id` = ?', array($device['device_id'], $ospf_nbr_id));
                echo 'U';
                unset($ospf_nbr_update);
            }
            else {
                echo '.';
            }

            unset($ospf_nbr_poll);
            unset($ospf_nbr_db);
            $ospf_nbr_count++;
        }
        else {
            dbDelete('ospf_nbrs', '`device_id` = ? AND `ospf_nbr_id` = ?', array($device['device_id'], $ospf_nbr_db['ospf_nbr_id']));
            echo '-';
        }//end if
    }//end foreach
}//end if

// Create device-wide statistics RRD
$filename = $config['rrd_dir'].'/'.$device['hostname'].'/'.safename('ospf-statistics.rrd');

if (!is_file($filename)) {
    rrdtool_create(
        $filename,
        '--step 300 
            DS:instances:GAUGE:600:0:1000000 
                DS:areas:GAUGE:600:0:1000000 
                    DS:ports:GAUGE:600:0:1000000 
                        DS:neighbours:GAUGE:600:0:1000000 '.$config['rrd_rra']
                    );
}

$fields = array(
    'instances'   => $ospf_instance_count,
    'areas'       => $ospf_area_count,
    'ports'       => $ospf_port_count,
    'neighbours'  => $ospf_neighbour_count,
);
$ret        = rrdtool_update("$filename", $fields);
<<<<<<< HEAD

$tags = array();
influx_update($device,'ospf-statistics',$tags,$fields);
=======
>>>>>>> 74ae9b7c

unset($ospf_ports_db);
unset($ospf_ports_poll);

echo "\n";<|MERGE_RESOLUTION|>--- conflicted
+++ resolved
@@ -377,12 +377,9 @@
     'neighbours'  => $ospf_neighbour_count,
 );
 $ret        = rrdtool_update("$filename", $fields);
-<<<<<<< HEAD
 
 $tags = array();
 influx_update($device,'ospf-statistics',$tags,$fields);
-=======
->>>>>>> 74ae9b7c
 
 unset($ospf_ports_db);
 unset($ospf_ports_poll);
