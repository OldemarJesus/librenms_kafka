<?php
/*
 * Copyright (C) 2015 Daniel Preussker <f0o@devilcode.org>
 * This program is free software: you can redistribute it and/or modify
 * it under the terms of the GNU General Public License as published by
 * the Free Software Foundation, either version 3 of the License, or
 * (at your option) any later version.
 *
 * This program is distributed in the hope that it will be useful,
 * but WITHOUT ANY WARRANTY; without even the implied warranty of
 * MERCHANTABILITY or FITNESS FOR A PARTICULAR PURPOSE.See the
 * GNU General Public License for more details.
 *
 * You should have received a copy of the GNU General Public License
 * along with this program.  If not, see <http://www.gnu.org/licenses/>.
 */

/*
 * Bind9 Statistics
 * @author Daniel Preussker <f0o@devilcode.org>
 * @copyright 2015 f0o, LibreNMS
 * @license GPL
 * @package LibreNMS
 * @subpackage Polling
 */

if (!empty($agent_data['app']['bind']) && $app['app_id'] > 0) {
    echo ' bind ';
    $bind         = $agent_data['app']['bind'];
    $rrd_filename = $config['rrd_dir'].'/'.$device['hostname'].'/app-bind-'.$app['app_id'].'.rrd';
    $bind_parsed  = array();
    $prefix       = '';
    foreach (explode("\n", $bind) as $line) {
        $pattern = '/^\+\+ ([^+]+) \+\+$/';
        preg_match($pattern, $line, $matches);
        if (!empty($matches)) {
            $prefix = str_replace(' ', '_', strtolower($matches[1]));
            $view   = $item = $cnt = '';
        }

        $pattern = '/^\[View: (\w+)(| .*)\]/';
        preg_match($pattern, $line, $matches);
        if (!empty($matches)) {
            if ($matches[1] == 'default') {
                continue;
            }
            else {
                $view = $matches[1];
            }
        }

        $pattern = '/^\[(.*)\]$/';
        preg_match($pattern, $line, $matches);
        if (!empty($matches)) {
            $prefix = $matches[1];
        }

        $pattern = '/^\s+(\d+) ([^\n]+)/';
        preg_match($pattern, $line, $matches);
        if (!empty($matches)) {
            $cnt  = str_replace(' ', '_', strtolower($matches[1]));
            $item = str_replace(' ', '_', strtolower($matches[2]));
            if (!empty($view)) {
                $bind_parsed[$prefix][$view][$item] = $cnt;
            }
            else {
                $bind_parsed[$prefix][$item] = $cnt;
            }
        }
    }//end foreach

    if (!is_file($rrd_filename)) {
        rrdtool_create(
            $rrd_filename,
            '--step 300 
            DS:any:COUNTER:600:0:125000000000 
            DS:a:COUNTER:600:0:125000000000 
            DS:aaaa:COUNTER:600:0:125000000000 
            DS:cname:COUNTER:600:0:125000000000 
            DS:mx:COUNTER:600:0:125000000000 
            DS:ns:COUNTER:600:0:125000000000 
            DS:ptr:COUNTER:600:0:125000000000 
            DS:soa:COUNTER:600:0:125000000000 
            DS:srv:COUNTER:600:0:125000000000 
            DS:spf:COUNTER:600:0:125000000000 '.$config['rrd_rra']
        );
    }

    $fields = array(
                    'any'   => ((int) $bind_parsed['incoming_queries']['any']),
                    'a'     => ((int) $bind_parsed['incoming_queries']['a']),
                    'aaaa'  => ((int) $bind_parsed['incoming_queries']['aaaa']),
                    'cname' => ((int) $bind_parsed['incoming_queries']['cname']),
                    'mx'    => ((int) $bind_parsed['incoming_queries']['mx']),
                    'ns'    => ((int) $bind_parsed['incoming_queries']['ns']),
                    'ptr'   => ((int) $bind_parsed['incoming_queries']['ptr']),
                    'soa'   => ((int) $bind_parsed['incoming_queries']['soa']),
                    'srv'   => ((int) $bind_parsed['incoming_queries']['srv']),
                    'spf'   => ((int) $bind_parsed['incoming_queries']['spf']),
    );

    rrdtool_update($rrd_filename, $fields);

<<<<<<< HEAD
    $tags = array('name' => 'bind', 'app_id' => $app['app_id']);
    influx_update($device,'app',$tags,$fields);

=======
>>>>>>> 74ae9b7c
}//end if<|MERGE_RESOLUTION|>--- conflicted
+++ resolved
@@ -101,10 +101,7 @@
 
     rrdtool_update($rrd_filename, $fields);
 
-<<<<<<< HEAD
     $tags = array('name' => 'bind', 'app_id' => $app['app_id']);
     influx_update($device,'app',$tags,$fields);
 
-=======
->>>>>>> 74ae9b7c
 }//end if