--- conflicted
+++ resolved
@@ -37,11 +37,8 @@
 
     rrdtool_update($procrrd, $fields);
 
-<<<<<<< HEAD
     $tags = array('processor_type' => $processor['processor_type']);
     influx_update($device,'processors',$tags,$fields);
 
-=======
->>>>>>> 74ae9b7c
     dbUpdate(array('processor_usage' => $proc), 'processors', '`processor_id` = ?', array($processor['processor_id']));
 }//end foreach