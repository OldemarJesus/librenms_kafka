--- conflicted
+++ resolved
@@ -48,12 +48,9 @@
         );
 
         rrdtool_update($rrd_file, $fields);
-<<<<<<< HEAD
 
         $tags = array('sensor_class' => $sensor['sensor_class'], 'sensor_type' => $sensor['sensor_type'], 'sensor_descr' => $sensor['sensor_descr'], 'sensor_index' => $sensor['sensor_index']);
         influx_update($device,'ipmi',$tags,$fields);
-=======
->>>>>>> 74ae9b7c
 
         // FIXME warnings in event & mail not done here yet!
         dbUpdate(array('sensor_current' => $sensor), 'sensors', 'poller_type = ? AND sensor_class = ? AND sensor_id = ?', array('ipmi', $ipmisensors['sensor_class'], $ipmisensors['sensor_id']));
