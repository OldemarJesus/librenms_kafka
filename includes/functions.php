--- conflicted
+++ resolved
@@ -1231,13 +1231,12 @@
     return function_exists($function);
 }
 
-<<<<<<< HEAD
 function force_influx_data($type,$data) {
     if ($type == 'f' || $type == 'float') {
         return(sprintf("%.1f",$data));
     }
 }// end force_influx_data
-=======
+
 function get_last_commit() {
     return `git log -n 1|head -n1`;
 }//end get_last_commit
@@ -1285,5 +1284,4 @@
     else {
         return false;
     }
-}
->>>>>>> 74ae9b7c
+}