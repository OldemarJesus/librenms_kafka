--- conflicted
+++ resolved
@@ -1,16 +1,7 @@
 <?php
 
-<<<<<<< HEAD
-if (!$os)
-{
-  if (strstr($sysDescr, "NX-OS(tm)")) { $os = "nxos"; }
-}
-
-?>
-=======
 if (!$os) {
-    if (strstr($sysDescr, 'NX-OS')) {
+    if (strstr($sysDescr, 'NX-OS(tm)')) {
         $os = 'nxos';
     }
-}
->>>>>>> 94e4a075
+}