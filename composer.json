{
    "require-dev": {
        "squizlabs/php_codesniffer": "*",
        "phpunit/phpunit": "4.*",
<<<<<<< HEAD
        "fojuth/readmegen": "1.*"
=======
        "jakub-onderka/php-parallel-lint": "*",
        "jakub-onderka/php-console-highlighter": "*"
>>>>>>> aadd6278
    }
}<|MERGE_RESOLUTION|>--- conflicted
+++ resolved
@@ -2,11 +2,8 @@
     "require-dev": {
         "squizlabs/php_codesniffer": "*",
         "phpunit/phpunit": "4.*",
-<<<<<<< HEAD
+        "jakub-onderka/php-parallel-lint": "*",
+        "jakub-onderka/php-console-highlighter": "*",
         "fojuth/readmegen": "1.*"
-=======
-        "jakub-onderka/php-parallel-lint": "*",
-        "jakub-onderka/php-console-highlighter": "*"
->>>>>>> aadd6278
     }
 }