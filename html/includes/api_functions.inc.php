<?php

/*
 * LibreNMS
 *
 * Copyright (c) 2014 Neil Lathwood <https://github.com/laf/ http://www.lathwood.co.uk/fa>
 *
 * This program is free software: you can redistribute it and/or modify it
 * under the terms of the GNU General Public License as published by the
 * Free Software Foundation, either version 3 of the License, or (at your
 * option) any later version.  Please see LICENSE.txt at the top level of
 * the source code distribution for details.
 */

require_once("../includes/functions.php");

function authToken(\Slim\Route $route)
{
  $app = \Slim\Slim::getInstance();
  $token = $app->request->headers->get('X-Auth-Token');
  if(isset($token) && !empty($token))
  {
    $username = dbFetchCell("SELECT `U`.`username` FROM `api_tokens` AS AT JOIN `users` AS U ON `AT`.`user_id`=`U`.`user_id` WHERE `AT`.`token_hash`=?", array($token));
    if(!empty($username))
    {
      $authenticated = true;
    }
    else
    {
      $authenticated = false;
    }
  }
  else
  {
    $authenticated = false;
  }

  if($authenticated === false)
  {
    $app->response->setStatus(401);
    $output = array("status" => "error", "message" => "API Token is missing or invalid; please supply a valid token");
    echo _json_encode($output);
    $app->stop();
  }
}

function get_graph_by_port_hostname()
{
  // This will return a graph for a given port by the ifName
  global $config;
  $app = \Slim\Slim::getInstance();
  $router = $app->router()->getCurrentRoute()->getParams();
  $hostname = $router['hostname'];
  $vars = array();
  $vars['port'] = urldecode($router['ifname']);
  $vars['type'] = $router['type'] ?: 'port_bits';
  if(!empty($_GET['from']))
  {
    $vars['from'] = $_GET['from'];
  }
  if(!empty($_GET['to']))
  {
    $vars['to'] = $_GET['to'];
  }
  $vars['width'] = $_GET['width'] ?: 1075;
  $vars['height'] = $_GET['height'] ?: 300;
  $auth = "1";
  $vars['id'] = dbFetchCell("SELECT `P`.`port_id` FROM `ports` AS `P` JOIN `devices` AS `D` ON `P`.`device_id` = `D`.`device_id` WHERE `D`.`hostname`=? AND `P`.`ifName`=?", array($hostname,$vars['port']));
  $app->response->headers->set('Content-Type', 'image/png');
  require("includes/graphs/graph.inc.php");
}

function get_port_stats_by_port_hostname()
{
  // This will return port stats based on a devices hostname and ifName
  global $config;
  $app = \Slim\Slim::getInstance();
  $router = $app->router()->getCurrentRoute()->getParams();
  $ifName = urldecode($router['ifname']);
  $stats = dbFetchRow("SELECT * FROM `ports` WHERE `ifName`=?", array($ifName));
  $output = array("status" => "ok", "port" => $stats);
  $app->response->headers->set('Content-Type', 'application/json');
  echo _json_encode($output);
}

function get_graph_generic_by_hostname()
{
  // This will return a graph type given a device id.
  global $config;
  $app = \Slim\Slim::getInstance();
  $router = $app->router()->getCurrentRoute()->getParams();
  $hostname = $router['hostname'];
  $vars = array();
  $vars['type'] = $router['type'] ?: 'device_uptime';
  if(!empty($_GET['from']))
  {
    $vars['from'] = $_GET['from'];
  }
  if(!empty($_GET['to']))
  {
    $vars['to'] = $_GET['to'];
  }
  $vars['width'] = $_GET['width'] ?: 1075;
  $vars['height'] = $_GET['height'] ?: 300;
  $auth = "1";
  $vars['device'] = dbFetchCell("SELECT `D`.`device_id` FROM `devices` AS `D` WHERE `D`.`hostname`=?", array($hostname));
  $app->response->headers->set('Content-Type', 'image/png');
  require("includes/graphs/graph.inc.php");
}

function get_device()
{
  // return details of a single device
  $app = \Slim\Slim::getInstance();
  $app->response->headers->set('Content-Type', 'application/json');
  $router = $app->router()->getCurrentRoute()->getParams();
  $hostname = $router['hostname'];

  // use hostname as device_id if it's all digits
  $device_id = ctype_digit($hostname) ? $hostname : getidbyname($hostname);

  // find device matching the id
  $device = device_by_id_cache($device_id);
  if (!$device) {
    $app->response->setStatus(404);
    $output = array("status" => "error", "message" => "Device $hostname does not exist");
    echo _json_encode($output);
    $app->stop();
  }
  else {
    $output = array("status" => "ok", "devices" => array($device));
    echo _json_encode($output);
  }
}

function list_devices()
{
  // This will return a list of devices
  global $config;
  $app = \Slim\Slim::getInstance();
  $order = $_GET['order'];
  $type = $_GET['type'];
  if(empty($order))
  {
    $order = "hostname";
  }
  if(stristr($order,' desc') === FALSE && stristr($order, ' asc') === FALSE)
  {
    $order .= ' ASC';
  }
  if($type == 'all' || empty($type))
  {
    $sql = "1";
  }
  elseif($type == 'ignored')
  {
    $sql = "ignore='1' AND disabled='0'";
  }
  elseif($type == 'up')
  {
    $sql = "status='1' AND ignore='0' AND disabled='0'";
  }
  elseif($type == 'down')
  {
    $sql = "status='0' AND ignore='0' AND disabled='0'";
  }
  elseif($type == 'disabled')
  {
    $sql = "disabled='1'";
  }
  else
  {
    $sql = "1";
  }
  $devices = array();
  foreach (dbFetchRows("SELECT * FROM `devices` WHERE $sql ORDER by $order") as $device)
  {
    $devices[] = $device;
  }
  $output = array("status" => "ok", "devices" => $devices);
  $app->response->headers->set('Content-Type', 'application/json');
  echo _json_encode($output);
}

function add_device()
{
  // This will add a device using the data passed encoded with json
  // FIXME: Execution flow through this function could be improved
  global $config;
  $app = \Slim\Slim::getInstance();
  $data = json_decode(file_get_contents('php://input'), true);
  // Default status & code to error and change it if we need to.
  $status = "error";
  $code = 500;
  // keep scrutinizer from complaining about snmpver not being set for all execution paths
  $snmpver = "v2c";
  if(empty($data))
  {
    $message = "No information has been provided to add this new device";
  }
  elseif(empty($data["hostname"]))
  {
    $message = "Missing the device hostname";
  }
  $hostname = $data['hostname'];
  $port = $data['port'] ? mres($data['port']) : $config['snmp']['port'];
  $transport = $data['transport'] ? mres($data['transport']) : "udp";
  if($data['version'] == "v1" || $data['version'] == "v2c")
  {
    if ($data['community'])
    {
      $config['snmp']['community'] = array($data['community']);
    }
    $snmpver = mres($data['version']);
  }
  elseif($data['version'] == 'v3')
  {
    $v3 = array (
      'authlevel' => mres($data['authlevel']),
      'authname' => mres($data['authname']),
      'authpass' => mres($data['authpass']),
      'authalgo' => mres($data['authalgo']),
      'cryptopass' => mres($data['cryptopass']),
      'cryptoalgo' => mres($data['cryptoalgo']),
    );

    array_push($config['snmp']['v3'], $v3);
    $snmpver = "v3";
  }
  else
  {
    $code = 400;
    $status = "error";
    $message = "You haven't specified an SNMP version to use";
  }
  if(empty($message))
  {
    $result = addHost($hostname, $snmpver, $port, $transport, 1);
    if($result)
    {
      $code = 201;
      $status = "ok";
      $message = "Device $hostname has been added successfully";
    }
    else
    {
      $message = "Failed adding $hostname";
    }
  }

  $app->response->setStatus($code);
  $output = array("status" => $status, "message" => $message);
  $app->response->headers->set('Content-Type', 'application/json');
  echo _json_encode($output);
}


function del_device()
{
  // This will add a device using the data passed encoded with json
  global $config;
  $app = \Slim\Slim::getInstance();
  $router = $app->router()->getCurrentRoute()->getParams();
  $hostname = $router['hostname'];
  // Default status to error and change it if we need to.
  $status = "error";
  $code = 500;
  if(empty($hostname))
  {
    $message = "No hostname has been provided to delete";
    $output = array("status" => $status, "message" => $message);
  }
  else
  {

    // allow deleting by device_id or hostname
    $device_id = ctype_digit($hostname) ? $hostname : getidbyname($hostname);
    $device = null;
    if ($device_id) {
      // save the current details for returning to the client on successful delete
      $device = device_by_id_cache($device_id);
    }
    if ($device) {
      $response = delete_device($device_id);
      if(empty($response)) {
	// FIXME: Need to provide better diagnostics out of delete_device
	$output = array("status" => $status, "message" => "Device deletion failed");
      }
      else {
	// deletion succeeded - include old device details in response
	$code = 200;
	$status = "ok";
	$output = array("status" => $status, "message" => $response, "devices" => array($device));
      }
    }
    else {
      // no device matching the name
      $code = 404;
      $output = array("status" => $status, "message" => "Device $hostname not found");
    }
  }

  $app->response->setStatus($code);
  $app->response->headers->set('Content-Type', 'application/json');
  echo _json_encode($output);
}

function get_vlans() {
    // This will list all vlans for a given device
    global $config;
    $app = \Slim\Slim::getInstance();
    $router = $app->router()->getCurrentRoute()->getParams();
    $hostname = $router['hostname'];
    $code = 500;
    if(empty($hostname)) {
        $output = $output = array("status" => "error", "message" => "No hostname has been provided");
    } else {
        require_once("../includes/functions.php");
        $device_id = ctype_digit($hostname) ? $hostname : getidbyname($hostname);
        $device = null;
        if ($device_id) {
            // save the current details for returning to the client on successful delete
            $device = device_by_id_cache($device_id);
        }
        if ($device) {
            $vlans = dbFetchRows("SELECT vlan_vlan,vlan_domain,vlan_name,vlan_type,vlan_mtu FROM vlans WHERE `device_id` = ?", array($device_id));
            $total_vlans = count($vlans);
            $code = 200;
            $output = array("status" => "ok", "count" => $total_vlans, "vlans" => $vlans);
        } else {
            $code = 404;
            $output = array("status" => "error", "Device $hostname not found");
        }
    }
    $app->response->setStatus($code);
    $app->response->headers->set('Content-Type', 'application/json');
    echo _json_encode($output);
}

function show_endpoints() {
    global $config;
    $app = \Slim\Slim::getInstance();
    $routes = $app->router()->getNamedRoutes(); 
    $output = array();
    foreach($routes as $route) { 
        $output[$route->getName()] = $config['base_url'].$route->getPattern(); 
    }
    $app->response->setStatus('200');
    $app->response->headers->set('Content-Type', 'application/json');
    echo _json_encode($output);
}

function list_bgp() {
    global $config;
    $app = \Slim\Slim::getInstance();
    $code = 500;
    $status = 'error';
    $message = 'Error retrieving bgpPeers';
    $sql = '';
    $sql_params = array();
    $hostname = $_GET['hostname'];
    $device_id = ctype_digit($hostname) ? $hostname : getidbyname($hostname);
    if(is_numeric($device_id)) {
        $sql = " AND `device_id`=?";
        $sql_params = array($device_id);
    }
    $bgp_sessions = dbFetchRows("SELECT * FROM bgpPeers WHERE `bgpPeerState` IS NOT NULL AND `bgpPeerState` != '' $sql", $sql_params);
    $total_bgp_sessions = count($bgp_sessions);
    if(is_numeric($total_bgp_sessions)) {
        $code = 200;
        $status = 'ok';
        $message = '';
    }
    $output = array("status" => "$status", "err-msg" => $message, "count" => $total_bgp_sessions, "bgp_sessions" => $bgp_sessions);
    $app->response->setStatus($code);
    $app->response->headers->set('Content-Type', 'application/json');
    echo _json_encode($output);
}

function get_graph_by_portgroup() {
  global $config;
  $app = \Slim\Slim::getInstance();
<<<<<<< HEAD
=======
  if ($app->request->getMediaType() != "image/png") {
      // we only support PNG graphs at the moment
      $app->response->setStatus(406);	// Not Acceptable
      echo("<h3>Not Acceptable</h3>\n");
      echo("<p>Only media type 'image/png' is provided at present</p>\n");
      return;
  }
>>>>>>> 99306701
  $router = $app->router()->getCurrentRoute()->getParams();
  $group = $router['group'];
  $vars = array();
  if(!empty($_GET['from']))
  {
    $vars['from'] = $_GET['from'];
  }
  if(!empty($_GET['to']))
  {
    $vars['to'] = $_GET['to'];
  }
  $vars['width'] = $_GET['width'] ?: 1075;
  $vars['height'] = $_GET['height'] ?: 300;
  $auth = "1";
  $type_where = " (";
  $or = '';
  $type_param = array();
  foreach (explode(",", $group) as $type)
  {
    $type_where .= " $or `port_descr_type` = ?";
    $or = "OR";
    $type_param[] = $type;
  }

  $type_where .= ") ";
  $if_list = '';
  $seperator = '';
  $ports = dbFetchRows("SELECT * FROM `ports` as I, `devices` AS D WHERE $type_where AND I.device_id = D.device_id ORDER BY I.ifAlias", $type_param);
  foreach ($ports as $port)
  {
    $if_list .= $seperator . $port['port_id'];
    $seperator = ",";
  }
  unset($seperator);
  $vars['type'] = "multiport_bits_separate";
  $vars['id'] = $if_list;
  $app->response->headers->set('Content-Type', 'image/png');
  require("includes/graphs/graph.inc.php");
}<|MERGE_RESOLUTION|>--- conflicted
+++ resolved
@@ -380,8 +380,6 @@
 function get_graph_by_portgroup() {
   global $config;
   $app = \Slim\Slim::getInstance();
-<<<<<<< HEAD
-=======
   if ($app->request->getMediaType() != "image/png") {
       // we only support PNG graphs at the moment
       $app->response->setStatus(406);	// Not Acceptable
@@ -389,7 +387,6 @@
       echo("<p>Only media type 'image/png' is provided at present</p>\n");
       return;
   }
->>>>>>> 99306701
   $router = $app->router()->getCurrentRoute()->getParams();
   $group = $router['group'];
   $vars = array();
