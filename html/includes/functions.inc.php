<?php

/**
 * LibreNMS
 *
 *   This file is part of LibreNMS
 *
 * @package    librenms
 * @subpackage functions
 * @author     LibreNMS Contributors <librenms-project@google.groups.com>
 * @copyright  (C) 2006 - 2012 Adam Armstrong (as Observium)
 * @copyright  (C) 2013 LibreNMS Group
 */

/**
 * Compare $t with the value of $vars[$v], if that exists
 * @param string $v Name of the var to test
 * @param string $t Value to compare $vars[$v] to
 * @return boolean true, if values are the same, false if $vars[$v] is unset or values differ
 */
function var_eq($v, $t) {
    global $vars;
    if (isset($vars[$v]) && $vars[$v] == $t) {
        return true;
    }

    return false;
}

/**
 * Get the value of $vars[$v], if it exists
 * @param string $v Name of the var to get
 * @return string|boolean The value of $vars[$v] if it exists, false if it does not exist
 */
function var_get($v) {
    global $vars;
    if (isset($vars[$v])) {
        return $vars[$v];
    }

    return false;
}


function data_uri($file, $mime) {
    $contents = file_get_contents($file);
    $base64   = base64_encode($contents);
    return ('data:'.$mime.';base64,'.$base64);

}//end data_uri()


function nicecase($item) {
    switch ($item) {
    case 'dbm':
        return 'dBm';

    case 'mysql':
        return ' MySQL';

    case 'powerdns':
        return 'PowerDNS';

    case 'bind':
        return 'BIND';

    default:
        return ucfirst($item);
    }

}//end nicecase()


function toner2colour($descr, $percent) {
    $colour = get_percentage_colours(100 - $percent);

    if (substr($descr, -1) == 'C' || stripos($descr, 'cyan') !== false) {
        $colour['left']  = '55D6D3';
        $colour['right'] = '33B4B1';
    }

    if (substr($descr, -1) == 'M' || stripos($descr, 'magenta') !== false) {
        $colour['left']  = 'F24AC8';
        $colour['right'] = 'D028A6';
    }

    if (substr($descr, -1) == 'Y' || stripos($descr, 'yellow') !== false
        || stripos($descr, 'giallo') !== false
        || stripos($descr, 'gul') !== false
    ) {
        $colour['left']  = 'FFF200';
        $colour['right'] = 'DDD000';
    }

    if (substr($descr, -1) == 'K' || stripos($descr, 'black') !== false
        || stripos($descr, 'nero') !== false
    ) {
        $colour['left']  = '000000';
        $colour['right'] = '222222';
    }

    return $colour;

}//end toner2colour()


function generate_link($text, $vars, $new_vars=array()) {
    return '<a href="'.generate_url($vars, $new_vars).'">'.$text.'</a>';

}//end generate_link()


function generate_url($vars, $new_vars=array()) {
    $vars = array_merge($vars, $new_vars);

    $url = $vars['page'].'/';
    unset($vars['page']);

    foreach ($vars as $var => $value) {
        if ($value == '0' || $value != '' && strstr($var, 'opt') === false && is_numeric($var) === false) {
            $url .= $var.'='.urlencode($value).'/';
        }
    }

    return ($url);

}//end generate_url()


function escape_quotes($text) {
    return str_replace('"', "\'", str_replace("'", "\'", $text));

}//end escape_quotes()


function generate_overlib_content($graph_array, $text) {
    global $config;

    $overlib_content = '<div class=overlib><span class=overlib-text>'.$text.'</span><br />';
    foreach (array('day', 'week', 'month', 'year') as $period) {
        $graph_array['from'] = $config['time'][$period];
        $overlib_content    .= escape_quotes(generate_graph_tag($graph_array));
    }

    $overlib_content .= '</div>';

    return $overlib_content;

}//end generate_overlib_content()


function get_percentage_colours($percentage) {
    $background = array();
    if ($percentage > '90') {
        $background['left']  = 'c4323f';
        $background['right'] = 'C96A73';
    }

    else if ($percentage > '75') {
        $background['left']  = 'bf5d5b';
        $background['right'] = 'd39392';
    }

    else if ($percentage > '50') {
        $background['left']  = 'bf875b';
        $background['right'] = 'd3ae92';
    }

    else if ($percentage > '25') {
        $background['left']  = '5b93bf';
        $background['right'] = '92b7d3';
    }

    else {
        $background['left']  = '9abf5b';
        $background['right'] = 'bbd392';
    }

    return ($background);

}//end get_percentage_colours()


function generate_minigraph_image($device, $start, $end, $type, $legend='no', $width=275, $height=100, $sep='&amp;', $class='minigraph-image',$absolute_size=0) {
    return '<img class="'.$class.'" width="'.$width.'" height="'.$height.'" src="graph.php?'.implode($sep, array('device='.$device['device_id'], "from=$start", "to=$end", "width=$width", "height=$height", "type=$type", "legend=$legend", "absolute=$absolute_size")).'">';

}//end generate_minigraph_image()


function generate_device_url($device, $vars=array()) {
    return generate_url(array('page' => 'device', 'device' => $device['device_id']), $vars);

}//end generate_device_url()


function generate_device_link($device, $text=null, $vars=array(), $start=0, $end=0, $escape_text=1, $overlib=1) {
    global $config;

    if (!$start) {
        $start = $config['time']['day'];
    }

    if (!$end) {
        $end = $config['time']['now'];
    }

    $class = devclass($device);
    if (!$text) {
        $text = $device['hostname'];
    }

    if (isset($config['os'][$device['os']]['over'])) {
        $graphs = $config['os'][$device['os']]['over'];
    }
    else if (isset($device['os_group']) && isset($config['os'][$device['os_group']]['over'])) {
        $graphs = $config['os'][$device['os_group']]['over'];
    }
    else {
        $graphs = $config['os']['default']['over'];
    }

    $url = generate_device_url($device, $vars);

    // beginning of overlib box contains large hostname followed by hardware & OS details
    $contents = '<div><span class="list-large">'.$device['hostname'].'</span>';
    if ($device['hardware']) {
        $contents .= ' - '.$device['hardware'];
    }

    if ($device['os']) {
        $contents .= ' - '.mres($config['os'][$device['os']]['text']);
    }

    if ($device['version']) {
        $contents .= ' '.mres($device['version']);
    }

    if ($device['features']) {
        $contents .= ' ('.mres($device['features']).')';
    }

    if (isset($device['location'])) {
        $contents .= ' - '.htmlentities($device['location']);
    }

    $contents .= '</div>';

    foreach ($graphs as $entry) {
        $graph         = $entry['graph'];
        $graphhead = $entry['text'];
        $contents .= '<div class="overlib-box">';
        $contents .= '<span class="overlib-title">'.$graphhead.'</span><br />';
        $contents .= generate_minigraph_image($device, $start, $end, $graph);
        $contents .= generate_minigraph_image($device, $config['time']['week'], $end, $graph);
        $contents .= '</div>';
    }

    if ($escape_text) {
        $text = htmlentities($text);
    }

    if ($overlib == 0) {
        $link = $contents;
    }
    else {
        $link = overlib_link($url, $text, escape_quotes($contents), $class);
    }

    if (device_permitted($device['device_id'])) {
        return $link;
    }
    else {
        return $device['hostname'];
    }

}//end generate_device_link()


function overlib_link($url, $text, $contents, $class) {
    global $config;

    $contents = "<div style=\'background-color: #FFFFFF;\'>".$contents.'</div>';
    $contents = str_replace('"', "\'", $contents);
    $output   = '<a class="'.$class.'" href="'.$url.'"';
    if ($config['web_mouseover'] === false) {
        $output .= '>';
    }
    else {
        $output .= " onmouseover=\"return overlib('".$contents."'".$config['overlib_defaults'].",WRAP,HAUTO,VAUTO); \" onmouseout=\"return nd();\">";
    }

    $output .= $text.'</a>';

    return $output;

}//end overlib_link()


function generate_graph_popup($graph_array) {
    global $config;

    // Take $graph_array and print day,week,month,year graps in overlib, hovered over graph
    $original_from = $graph_array['from'];

    $graph                 = generate_graph_tag($graph_array);
    $content               = '<div class=list-large>'.$graph_array['popup_title'].'</div>';
    $content              .= "<div style=\'width: 850px\'>";
    $graph_array['legend'] = 'yes';
    $graph_array['height'] = '100';
    $graph_array['width']  = '340';
    $graph_array['from']   = $config['time']['day'];
    $content              .= generate_graph_tag($graph_array);
    $graph_array['from']   = $config['time']['week'];
    $content              .= generate_graph_tag($graph_array);
    $graph_array['from']   = $config['time']['month'];
    $content              .= generate_graph_tag($graph_array);
    $graph_array['from']   = $config['time']['year'];
    $content              .= generate_graph_tag($graph_array);
    $content              .= '</div>';

    $graph_array['from'] = $original_from;

    $graph_array['link'] = generate_url($graph_array, array('page' => 'graphs', 'height' => null, 'width' => null, 'bg' => null));

    // $graph_array['link'] = "graphs/type=" . $graph_array['type'] . "/id=" . $graph_array['id'];
    return overlib_link($graph_array['link'], $graph, $content, null);

}//end generate_graph_popup()


function print_graph_popup($graph_array) {
    echo generate_graph_popup($graph_array);

}//end print_graph_popup()


function permissions_cache($user_id) {
    $permissions = array();
    foreach (dbFetchRows("SELECT * FROM devices_perms WHERE user_id = '".$user_id."'") as $device) {
        $permissions['device'][$device['device_id']] = 1;
    }

    foreach (dbFetchRows("SELECT * FROM ports_perms WHERE user_id = '".$user_id."'") as $port) {
        $permissions['port'][$port['port_id']] = 1;
    }

    foreach (dbFetchRows("SELECT * FROM bill_perms WHERE user_id = '".$user_id."'") as $bill) {
        $permissions['bill'][$bill['bill_id']] = 1;
    }

    return $permissions;

}//end permissions_cache()


function bill_permitted($bill_id) {
    global $permissions;

    if ($_SESSION['userlevel'] >= '5') {
        $allowed = true;
    }
    else if ($permissions['bill'][$bill_id]) {
        $allowed = true;
    }
    else {
        $allowed = false;
    }

    return $allowed;

}//end bill_permitted()


function port_permitted($port_id, $device_id=null) {
    global $permissions;

    if (!is_numeric($device_id)) {
        $device_id = get_device_id_by_port_id($port_id);
    }

    if ($_SESSION['userlevel'] >= '5') {
        $allowed = true;
    }
    else if (device_permitted($device_id)) {
        $allowed = true;
    }
    else if ($permissions['port'][$port_id]) {
        $allowed = true;
    }
    else {
        $allowed = false;
    }

    return $allowed;

}//end port_permitted()


function application_permitted($app_id, $device_id=null) {
    global $permissions;

    if (is_numeric($app_id)) {
        if (!$device_id) {
            $device_id = get_device_id_by_app_id($app_id);
        }

        if ($_SESSION['userlevel'] >= '5') {
            $allowed = true;
        }
        else if (device_permitted($device_id)) {
            $allowed = true;
        }
        else if ($permissions['application'][$app_id]) {
            $allowed = true;
        }
        else {
            $allowed = false;
        }
    }
    else {
        $allowed = false;
    }

    return $allowed;

}//end application_permitted()


function device_permitted($device_id) {
    global $permissions;

    if ($_SESSION['userlevel'] >= '5') {
        $allowed = true;
    }
    else if ($permissions['device'][$device_id]) {
        $allowed = true;
    }
    else {
        $allowed = false;
    }

    return $allowed;

}//end device_permitted()


function print_graph_tag($args) {
    echo generate_graph_tag($args);

}//end print_graph_tag()


function generate_graph_tag($args) {
    $urlargs = array();
    foreach ($args as $key => $arg) {
        $urlargs[] = $key.'='.urlencode($arg);
    }

    return '<img src="graph.php?'.implode('&amp;', $urlargs).'" border="0" />';

}//end generate_graph_tag()

function generate_lazy_graph_tag($args) {
    $urlargs = array();
    $w = 0;
    $h = 0;
    foreach ($args as $key => $arg) {
        switch (strtolower($key)) {
            case 'width':
                $w = $arg;
                break;
            case 'height':
                $h = $arg;
                break;
        }
        $urlargs[] = $key."=".urlencode($arg);
    }

    return '<img class="lazy" width="'.$w.'" height="'.$h.'" data-original="graph.php?' . implode('&amp;',$urlargs).'" border="0" />';

}//end generate_lazy_graph_tag()


function generate_graph_js_state($args) {
    // we are going to assume we know roughly what the graph url looks like here.
    // TODO: Add sensible defaults
    $from   = (is_numeric($args['from']) ? $args['from'] : 0);
    $to     = (is_numeric($args['to']) ? $args['to'] : 0);
    $width  = (is_numeric($args['width']) ? $args['width'] : 0);
    $height = (is_numeric($args['height']) ? $args['height'] : 0);
    $legend = str_replace("'", '', $args['legend']);

    $state = <<<STATE
<script type="text/javascript" language="JavaScript">
document.graphFrom = $from;
document.graphTo = $to;
document.graphWidth = $width;
document.graphHeight = $height;
document.graphLegend = '$legend';
</script>
STATE;

    return $state;

}//end generate_graph_js_state()


function print_percentage_bar($width, $height, $percent, $left_text, $left_colour, $left_background, $right_text, $right_colour, $right_background) {
    if ($percent > '100') {
        $size_percent = '100';
    }
    else {
        $size_percent = $percent;
    }

    $output = '
        <div class="container" style="width:'.$width.'px; height:'.$height.'px;">
        <div class="progress" style="min-width: 2em; background-color:#'.$right_background.'; height:'.$height.'px;">
        <div class="progress-bar" role="progressbar" aria-valuenow="'.$size_percent.'" aria-valuemin="0" aria-valuemax="100" style="min-width: 2em; width:'.$size_percent.'%; background-color: #'.$left_background.';">
        </div>
        </div>
        <b class="pull-left" style="padding-left: 4px; height: '.$height.'px;margin-top:-'.($height * 2).'px; color:#'.$left_colour.';">'.$left_text.'</b>
        <b class="pull-right" style="padding-right: 4px; height: '.$height.'px;margin-top:-'.($height * 2).'px; color:#'.$right_colour.';">'.$right_text.'</b>
        </div>
        ';

    return $output;

}//end print_percentage_bar()


function generate_entity_link($type, $entity, $text=null, $graph_type=null) {
    global $config, $entity_cache;

    if (is_numeric($entity)) {
        $entity = get_entity_by_id_cache($type, $entity);
    }

    switch ($type) {
    case 'port':
        $link = generate_port_link($entity, $text, $graph_type);
        break;

    case 'storage':
        if (empty($text)) {
            $text = $entity['storage_descr'];
        }

        $link = generate_link($text, array('page' => 'device', 'device' => $entity['device_id'], 'tab' => 'health', 'metric' => 'storage'));
        break;

    default:
        $link = $entity[$type.'_id'];
    }

    return ($link);

}//end generate_entity_link()


function generate_port_link($port, $text=null, $type=null, $overlib=1, $single_graph=0) {
    global $config;

    $graph_array = array();
    $port        = ifNameDescr($port);
    if (!$text) {
        $text = fixIfName($port['label']);
    }

    if ($type) {
        $port['graph_type'] = $type;
    }

    if (!isset($port['graph_type'])) {
        $port['graph_type'] = 'port_bits';
    }

    $class = ifclass($port['ifOperStatus'], $port['ifAdminStatus']);

    if (!isset($port['hostname'])) {
        $port = array_merge($port, device_by_id_cache($port['device_id']));
    }

    $content = '<div class=list-large>'.$port['hostname'].' - '.fixifName($port['label']).'</div>';
    if ($port['ifAlias']) {
        $content .= escape_quotes($port['ifAlias']).'<br />';
    }

    $content              .= "<div style=\'width: 850px\'>";
    $graph_array['type']   = $port['graph_type'];
    $graph_array['legend'] = 'yes';
    $graph_array['height'] = '100';
    $graph_array['width']  = '340';
    $graph_array['to']     = $config['time']['now'];
    $graph_array['from']   = $config['time']['day'];
    $graph_array['id']     = $port['port_id'];
    $content              .= generate_graph_tag($graph_array);
    if ($single_graph == 0) {
        $graph_array['from'] = $config['time']['week'];
        $content            .= generate_graph_tag($graph_array);
        $graph_array['from'] = $config['time']['month'];
        $content            .= generate_graph_tag($graph_array);
        $graph_array['from'] = $config['time']['year'];
        $content            .= generate_graph_tag($graph_array);
    }

    $content .= '</div>';

    $url = generate_port_url($port);

    if ($overlib == 0) {
        return $content;
    }
    else if (port_permitted($port['port_id'], $port['device_id'])) {
        return overlib_link($url, $text, $content, $class);
    }
    else {
        return fixifName($text);
    }

}//end generate_port_link()


function generate_port_url($port, $vars=array()) {
    return generate_url(array('page' => 'device', 'device' => $port['device_id'], 'tab' => 'port', 'port' => $port['port_id']), $vars);

}//end generate_port_url()


function generate_peer_url($peer, $vars=array()) {
    return generate_url(array('page' => 'device', 'device' => $peer['device_id'], 'tab' => 'routing', 'proto' => 'bgp'), $vars);

}//end generate_peer_url()


function generate_bill_url($bill, $vars=array()) {
    return generate_url(array('page' => 'bill', 'bill_id' => $bill['bill_id']), $vars);

}//end generate_bill_url()


function generate_port_image($args) {
    if (!$args['bg']) {
        $args['bg'] = 'FFFFFF';
    }

    return "<img src='graph.php?type=".$args['graph_type'].'&amp;id='.$args['port_id'].'&amp;from='.$args['from'].'&amp;to='.$args['to'].'&amp;width='.$args['width'].'&amp;height='.$args['height'].'&amp;bg='.$args['bg']."'>";

}//end generate_port_image()


function generate_port_thumbnail($port) {
    global $config;
    $port['graph_type'] = 'port_bits';
    $port['from']       = $config['time']['day'];
    $port['to']         = $config['time']['now'];
    $port['width']      = 150;
    $port['height']     = 21;
    return generate_port_image($port);

}//end generate_port_thumbnail()


function print_port_thumbnail($args) {
    echo generate_port_link($args, generate_port_image($args));

}//end print_port_thumbnail()


function print_optionbar_start($height=0, $width=0, $marginbottom=5) {
    echo '
        <div class="well well-sm">
        ';

}//end print_optionbar_start()


function print_optionbar_end() {
    echo '  </div>';

}//end print_optionbar_end()


function geteventicon($message) {
    if ($message == 'Device status changed to Down') {
        $icon = 'server_connect.png';
    }

    if ($message == 'Device status changed to Up') {
        $icon = 'server_go.png';
    }

    if ($message == 'Interface went down' || $message == 'Interface changed state to Down') {
        $icon = 'if-disconnect.png';
    }

    if ($message == 'Interface went up' || $message == 'Interface changed state to Up') {
        $icon = 'if-connect.png';
    }

    if ($message == 'Interface disabled') {
        $icon = 'if-disable.png';
    }

    if ($message == 'Interface enabled') {
        $icon = 'if-enable.png';
    }

    if (isset($icon)) {
        return $icon;
    }
    else {
        return false;
    }

}//end geteventicon()


function overlibprint($text) {
    return "onmouseover=\"return overlib('".$text."');\" onmouseout=\"return nd();\"";

}//end overlibprint()


function humanmedia($media) {
    global $rewrite_iftype;
    array_preg_replace($rewrite_iftype, $media);
    return $media;

}//end humanmedia()


function humanspeed($speed) {
    $speed = formatRates($speed);
    if ($speed == '') {
        $speed = '-';
    }

    return $speed;

}//end humanspeed()


function devclass($device) {
    if (isset($device['status']) && $device['status'] == '0') {
        $class = 'list-device-down';
    }
    else {
        $class = 'list-device';
    }

    if (isset($device['ignore']) && $device['ignore'] == '1') {
        $class = 'list-device-ignored';
        if (isset($device['status']) && $device['status'] == '1') {
            $class = 'list-device-ignored-up';
        }
    }

    if (isset($device['disabled']) && $device['disabled'] == '1') {
        $class = 'list-device-disabled';
    }

    return $class;

}//end devclass()


function getlocations() {
    $locations           = array();

    // Fetch regular locations
    if ($_SESSION['userlevel'] >= '5') {
        $rows = dbFetchRows('SELECT D.device_id,location FROM devices AS D GROUP BY location ORDER BY location');
    }
    else {
        $rows = dbFetchRows('SELECT D.device_id,location FROM devices AS D, devices_perms AS P WHERE D.device_id = P.device_id AND P.user_id = ? GROUP BY location ORDER BY location', array($_SESSION['user_id']));
    }

    foreach ($rows as $row) {
        // Only add it as a location if it wasn't overridden (and not already there)
        if ($row['location'] != '') {
            if (!in_array($row['location'], $locations)) {
                $locations[] = $row['location'];
            }
        }
    }

    sort($locations);
    return $locations;

}//end getlocations()


function foldersize($path) {
    $total_size  = 0;
    $files       = scandir($path);
    $total_files = 0;

    foreach ($files as $t) {
        if (is_dir(rtrim($path, '/').'/'.$t)) {
            if ($t <> '.' && $t <> '..') {
                $size        = foldersize(rtrim($path, '/').'/'.$t);
                $total_size += $size;
            }
        }
        else {
            $size        = filesize(rtrim($path, '/').'/'.$t);
            $total_size += $size;
            $total_files++;
        }
    }

    return array(
        $total_size,
        $total_files,
    );

}//end foldersize()


function generate_ap_link($args, $text=null, $type=null) {
    global $config;

    $args = ifNameDescr($args);
    if (!$text) {
        $text = fixIfName($args['label']);
    }

    if ($type) {
        $args['graph_type'] = $type;
    }

    if (!isset($args['graph_type'])) {
        $args['graph_type'] = 'port_bits';
    }

    if (!isset($args['hostname'])) {
        $args = array_merge($args, device_by_id_cache($args['device_id']));
    }

    $content = '<div class=list-large>'.$args['text'].' - '.fixifName($args['label']).'</div>';
    if ($args['ifAlias']) {
        $content .= $args['ifAlias'].'<br />';
    }

    $content              .= "<div style=\'width: 850px\'>";
    $graph_array           = array();
    $graph_array['type']   = $args['graph_type'];
    $graph_array['legend'] = 'yes';
    $graph_array['height'] = '100';
    $graph_array['width']  = '340';
    $graph_array['to']     = $config['time']['now'];
    $graph_array['from']   = $config['time']['day'];
    $graph_array['id']     = $args['accesspoint_id'];
    $content              .= generate_graph_tag($graph_array);
    $graph_array['from']   = $config['time']['week'];
    $content              .= generate_graph_tag($graph_array);
    $graph_array['from']   = $config['time']['month'];
    $content              .= generate_graph_tag($graph_array);
    $graph_array['from']   = $config['time']['year'];
    $content              .= generate_graph_tag($graph_array);
    $content              .= '</div>';

    $url = generate_ap_url($args);
    if (port_permitted($args['interface_id'], $args['device_id'])) {
        return overlib_link($url, $text, $content, null);
    }
    else {
        return fixifName($text);
    }

}//end generate_ap_link()


function generate_ap_url($ap, $vars=array()) {
    return generate_url(array('page' => 'device', 'device' => $ap['device_id'], 'tab' => 'accesspoint', 'ap' => $ap['accesspoint_id']), $vars);

}//end generate_ap_url()


function report_this($message) {
    global $config;
    return '<h2>'.$message.' Please <a href="'.$config['project_issues'].'">report this</a> to the '.$config['project_name'].' developers.</h2>';

}//end report_this()


function report_this_text($message) {
    global $config;
    return $message.'\nPlease report this to the '.$config['project_name'].' developers at '.$config['project_issues'].'\n';

}//end report_this_text()


// Find all the files in the given directory that match the pattern


function get_matching_files($dir, $match='/\.php$/') {
    global $config;

    $list = array();
    if ($handle = opendir($dir)) {
        while (false !== ($file = readdir($handle))) {
            if ($file != '.' && $file != '..' && preg_match($match, $file) === 1) {
                $list[] = $file;
            }
        }

        closedir($handle);
    }

    return $list;

}//end get_matching_files()


// Include all the files in the given directory that match the pattern


function include_matching_files($dir, $match='/\.php$/') {
    foreach (get_matching_files($dir, $match) as $file) {
        include_once $file;
    }

}//end include_matching_files()


function generate_pagination($count, $limit, $page, $links=2) {
    $end_page   = ceil($count / $limit);
    $start      = (($page - $links) > 0) ? ($page - $links) : 1;
    $end        = (($page + $links) < $end_page) ? ($page + $links) : $end_page;
    $return     = '<ul class="pagination">';
    $link_class = ($page == 1) ? 'disabled' : '';
    $return    .= "<li><a href='' onClick='changePage(1,event);'>&laquo;</a></li>";
    $return    .= "<li class='$link_class'><a href='' onClick='changePage($page - 1,event);'>&lt;</a></li>";

    if ($start > 1) {
        $return .= "<li><a href='' onClick='changePage(1,event);'>1</a></li>";
        $return .= "<li class='disabled'><span>...</span></li>";
    }

    for ($x = $start; $x <= $end; $x++) {
        $link_class = ($page == $x) ? 'active' : '';
        $return    .= "<li class='$link_class'><a href='' onClick='changePage($x,event);'>$x </a></li>";
    }

    if ($end < $end_page) {
        $return .= "<li class='disabled'><span>...</span></li>";
        $return .= "<li><a href='' onClick='changePage($end_page,event);'>$end_page</a></li>";
    }

    $link_class = ($page == $end_page) ? 'disabled' : '';
    $return    .= "<li class='$link_class'><a href='' onClick='changePage($page + 1,event);'>&gt;</a></li>";
    $return    .= "<li class='$link_class'><a href='' onClick='changePage($end_page,event);'>&raquo;</a></li>";
    $return    .= '</ul>';
    return ($return);

}//end generate_pagination()


function is_admin() {
    if ($_SESSION['userlevel'] >= '10') {
        $allowed = true;
    }
    else {
        $allowed = false;
    }

    return $allowed;

}//end is_admin()


function is_read() {
    if ($_SESSION['userlevel'] == '5') {
        $allowed = true;
    }
    else {
        $allowed = false;
    }

    return $allowed;

}//end is_read()

function is_demo_user() {

    if ($_SESSION['userlevel'] == 11) {
        return true;
    }
    else {
        return false;
    }
}// end is_demo_user();

function is_normal_user() {

    if (is_admin() === false && is_read() === false && is_demo_user() === false) {
        return true;
    }
    else {
        return false;
    }
}// end is_normal_user()

function demo_account() {
    print_error("You are logged in as a demo account, this page isn't accessible to you");

}//end demo_account()


function get_client_ip() {
    if (isset($_SERVER['HTTP_X_FORWARDED_FOR'])) {
        $client_ip = $_SERVER['HTTP_X_FORWARDED_FOR'];
    }
    else {
        $client_ip = $_SERVER['REMOTE_ADDR'];
    }

    return $client_ip;

}//end get_client_ip()


function shorten_interface_type($string) {
    return str_ireplace(
        array(
            'FastEthernet',
            'TenGigabitEthernet',
            'GigabitEthernet',
            'Port-Channel',
            'Ethernet',
        ),
        array(
            'Fa',
            'Te',
            'Gi',
            'Po',
            'Eth',
        ),
        $string
    );

}//end shorten_interface_type()


function clean_bootgrid($string) {
    $output = str_replace(array("\r", "\n"), '', $string);
    $output = addslashes($output);
    return $output;

}//end clean_bootgrid()


// Insert new config items
function add_config_item($new_conf_name, $new_conf_value, $new_conf_type, $new_conf_desc) {
    if (dbInsert(array('config_name' => $new_conf_name, 'config_value' => $new_conf_value, 'config_default' => $new_conf_value, 'config_type' => $new_conf_type, 'config_desc' => $new_conf_desc, 'config_group' => '500_Custom Settings', 'config_sub_group' => '01_Custom settings', 'config_hidden' => '0', 'config_disabled' => '0'), 'config')) {
        $db_inserted = 1;
    }
    else {
        $db_inserted = 0;
    }

    return ($db_inserted);

}//end add_config_item()


function get_config_by_group($group) {
    $group = array($group);
    $items = array();
    foreach (dbFetchRows("SELECT * FROM `config` WHERE `config_group` = '?'", array($group)) as $config_item) {
        $val = $config_item['config_value'];
        if (filter_var($val, FILTER_VALIDATE_INT)) {
            $val = (int) $val;
        }
        else if (filter_var($val, FILTER_VALIDATE_FLOAT)) {
            $val = (float) $val;
        }
        else if (filter_var($val, FILTER_VALIDATE_BOOLEAN)) {
            $val = (boolean) $val;
        }

        if ($val === true) {
            $config_item += array('config_checked' => 'checked');
        }

        $items[$config_item['config_name']] = $config_item;
    }

    return $items;

}//end get_config_by_group()


function get_config_like_name($name) {
    $name  = array($name);
    $items = array();
    foreach (dbFetchRows("SELECT * FROM `config` WHERE `config_name` LIKE '%?%'", array($name)) as $config_item) {
        $items[$config_item['config_name']] = $config_item;
    }

    return $items;

}//end get_config_like_name()


function get_config_by_name($name) {
    $config_item = dbFetchRow('SELECT * FROM `config` WHERE `config_name` = ?', array($name));
    return $config_item;

}//end get_config_by_name()


function set_config_name($name, $config_value) {
    return dbUpdate(array('config_value' => $config_value), 'config', '`config_name`=?', array($name));

}//end set_config_name()


function get_url() {
    // http://stackoverflow.com/questions/2820723/how-to-get-base-url-with-php
    // http://stackoverflow.com/users/184600/ma%C4%8Dek
    return sprintf(
        '%s://%s%s',
        isset($_SERVER['HTTPS']) && $_SERVER['HTTPS'] != 'off' ? 'https' : 'http',
        $_SERVER['SERVER_NAME'],
        $_SERVER['REQUEST_URI']
    );

}//end get_url()


function alert_details($details) {
    if (!is_array($details)) {
        $details = json_decode(gzuncompress($details), true);
    }

    $fault_detail = '';
    foreach ($details['rule'] as $o => $tmp_alerts) {
        $fallback      = true;
        $fault_detail .= '#'.($o + 1).':&nbsp;';
        if ($tmp_alerts['bill_id']) {
            $fault_detail .= '<a href="'.generate_bill_url($tmp_alerts).'">'.$tmp_alerts['bill_name'].'</a>;&nbsp;';
            $fallback      = false;
        }

        if ($tmp_alerts['port_id']) {
            $fault_detail .= generate_port_link($tmp_alerts).';&nbsp;';
            $fallback      = false;
        }

        if ($fallback === true) {
            foreach ($tmp_alerts as $k => $v) {
                if (!empty($v) && $k != 'device_id' && (stristr($k, 'id') || stristr($k, 'desc') || stristr($k, 'msg')) && substr_count($k, '_') <= 1) {
                    $fault_detail .= "$k => '$v', ";
                }
            }

            $fault_detail = rtrim($fault_detail, ', ');
        }

        $fault_detail .= '<br>';
    }//end foreach

    return $fault_detail;

}//end alert_details()

function dynamic_override_config($type, $name, $device) {
    $attrib_val = get_dev_attrib($device,$name);
    if ($attrib_val == 'true') {
        $checked = 'checked';
    }
    else {
        $checked = '';
    }
    if ($type == 'checkbox') {
        return '<input type="checkbox" id="override_config" name="override_config" data-attrib="'.$name.'" data-device_id="'.$device['device_id'].'" data-size="small" '.$checked.'>';
    }
    elseif ($type == 'text') {
        return '<input type="text" id="override_config_text" name="override_config_text" data-attrib="'.$name.'" data-device_id="'.$device['device_id'].'" value="'.$attrib_val.'">';
    }
}//end dynamic_override_config()

function generate_dynamic_config_panel($title,$end_panel=true,$config_groups,$items=array(),$transport='') {
    $anchor = md5($title);
    $output = '
<div class="panel panel-default">
    <div class="panel-heading">
        <h4 class="panel-title">
            <a data-toggle="collapse" data-parent="#accordion" href="#'.$anchor.'">'.$title.'</a>
    ';
    if (!empty($transport)) {
        $output .= '<button name="test-alert" id="test-alert" type="button" data-transport="'.$transport.'" class="btn btn-primary btn-xs pull-right">Test transport</button>';
    }
    $output .= '
        </h4>
    </div>
    <div id="'.$anchor.'" class="panel-collapse collapse">
        <div class="panel-body">
    ';

    if (!empty($items)) {
        foreach ($items as $item) {
            $output .= '
            <div class="form-group has-feedback">
                <label for="'.$item['name'].'"" class="col-sm-4 control-label">'.$item['descr'].' </label>
                <div data-toggle="tooltip" title="'.$config_groups[$item['name']]['config_descr'].'" class="toolTip glyphicon glyphicon-question-sign"></div>
                <div class="col-sm-4">
            ';
            if ($item['type'] == 'checkbox') {
                $output .= '<input id="'.$item['name'].'" type="checkbox" name="global-config-check" '.$config_groups[$item['name']]['config_checked'].' data-on-text="Yes" data-off-text="No" data-size="small" data-config_id="'.$config_groups[$item['name']]['config_id'].'">';
            }
            elseif ($item['type'] == 'text') {
                $output .= '
                <input id="'.$item['name'].'" class="form-control" type="text" name="global-config-input" value="'.$config_groups[$item['name']]['config_value'].'" data-config_id="'.$config_groups[$item['name']]['config_id'].'">
                <span class="glyphicon form-control-feedback" aria-hidden="true"></span>
                ';
            }
            elseif ($item['type'] == 'select') {
                $output .= '
                <select id="'.$config_groups[$item['name']]['name'].'" class="form-control" name="global-config-select" data-config_id="'.$config_groups[$item['name']]['config_id'].'">
                ';
                if (!empty($item['options'])) {
                    foreach ($item['options'] as $option) {
                        $output .= '<option value="'.$option.'"';
                        if ($option == $config_groups[$item['name']]['config_value']) {
                            $output .= ' selected';
                        }
                        $output .= '>'.$option.'</option>';
                    }
                }
                $output .='
                </select>
                <span class="glyphicon form-control-feedback" aria-hidden="true"></span>
                ';
            }
            $output .= '
                </div>
            </div>
            ';
        }
    }

    if ($end_panel === true) {
        $output .= '
        </div>
    </div>
</div>
        ';
    }
    return $output;
}//end generate_dynamic_config_panel()
<<<<<<< HEAD
=======

function get_ripe_api_whois_data_json($ripe_parameter) {
    $ripe_whois_url = 'https://stat.ripe.net/data/whois/data.json?resource=' . $ripe_parameter;
    return json_decode(file_get_contents($ripe_whois_url) , true);
}//end get_ripe_api_whois_data_json()
>>>>>>> 1494589c
<|MERGE_RESOLUTION|>--- conflicted
+++ resolved
@@ -1252,11 +1252,8 @@
     }
     return $output;
 }//end generate_dynamic_config_panel()
-<<<<<<< HEAD
-=======
 
 function get_ripe_api_whois_data_json($ripe_parameter) {
     $ripe_whois_url = 'https://stat.ripe.net/data/whois/data.json?resource=' . $ripe_parameter;
     return json_decode(file_get_contents($ripe_whois_url) , true);
 }//end get_ripe_api_whois_data_json()
->>>>>>> 1494589c
