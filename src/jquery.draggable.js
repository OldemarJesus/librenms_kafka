/*
 * jquery.draggable
 * https://github.com/ducksboard/gridster.js
 *
 * Copyright (c) 2012 ducksboard
 * Licensed under the MIT licenses.
 */

;(function(root, factory) {
 'use strict';
    if(typeof exports === 'object') {
        module.exports = factory(require('jquery'));
    }
    else if (typeof define === 'function' && define.amd) {
        define('gridster-draggable', ['jquery'], factory);
    } else {
        root.GridsterDraggable = factory(root.$ || root.jQuery);
    }

}(this, function($) {

    var defaults = {
        items: 'li',
        distance: 1,
        limit: true,
        offset_left: 0,
        autoscroll: true,
        ignore_dragging: ['INPUT', 'TEXTAREA', 'SELECT', 'BUTTON'], // or function
        handle: null,
        container_width: 0,  // 0 == auto
        move_element: true,
        helper: false,  // or 'clone'
        remove_helper: true
        // drag: function(e) {},
        // start : function(e, ui) {},
        // stop : function(e) {}
    };

    var $window = $(window);
    var dir_map = { x : 'left', y : 'top' };
    var isTouch = !!('ontouchstart' in window);

    var capitalize = function(str) {
        return str.charAt(0).toUpperCase() + str.slice(1);
    };

    var idCounter = 0;
    var uniqId = function() {
        return ++idCounter + '';
    };

    /**
    * Basic drag implementation for DOM elements inside a container.
    * Provide start/stop/drag callbacks.
    *
    * @class Draggable
    * @param {HTMLElement} el The HTMLelement that contains all the widgets
    *  to be dragged.
    * @param {Object} [options] An Object with all options you want to
    *        overwrite:
    *    @param {HTMLElement|String} [options.items] Define who will
    *     be the draggable items. Can be a CSS Selector String or a
    *     collection of HTMLElements.
    *    @param {Number} [options.distance] Distance in pixels after mousedown
    *     the mouse must move before dragging should start.
    *    @param {Boolean} [options.limit] Constrains dragging to the width of
    *     the container
    *    @param {Object|Function} [options.ignore_dragging] Array of node names
    *      that sould not trigger dragging, by default is `['INPUT', 'TEXTAREA',
    *      'SELECT', 'BUTTON']`. If a function is used return true to ignore dragging.
    *    @param {offset_left} [options.offset_left] Offset added to the item
    *     that is being dragged.
    *    @param {Number} [options.drag] Executes a callback when the mouse is
    *     moved during the dragging.
    *    @param {Number} [options.start] Executes a callback when the drag
    *     starts.
    *    @param {Number} [options.stop] Executes a callback when the drag stops.
    * @return {Object} Returns `el`.
    * @constructor
    */
    function Draggable(el, options) {
        this.options = $.extend({}, defaults, options);
        this.$document = $(document);
        this.$container = $(el);
        this.$scroll_container = this.options.scroll_container == window ?
            $(window) : this.$container.closest(this.options.scroll_container);
        this.$dragitems = $(this.options.items, this.$container);
        this.is_dragging = false;
        this.player_min_left = 0 + this.options.offset_left;
        this.id = uniqId();
        this.ns = '.gridster-draggable-' + this.id;
        this.init();
    }

    Draggable.defaults = defaults;

    var fn = Draggable.prototype;

    fn.init = function() {
        var pos = this.$container.css('position');
        this.calculate_dimensions();
        this.$container.css('position', pos === 'static' ? 'relative' : pos);
        this.disabled = false;
        this.events();

        $window.bind(this.nsEvent('resize'),
            throttle($.proxy(this.calculate_dimensions, this), 200));
    };

    fn.nsEvent = function(ev) {
        return (ev || '') + this.ns;
    };

    fn.events = function() {
        this.pointer_events = {
            start: this.nsEvent('touchstart') + ' ' + this.nsEvent('mousedown'),
            move: this.nsEvent('touchmove') + ' ' + this.nsEvent('mousemove'),
            end: this.nsEvent('touchend') + ' ' + this.nsEvent('mouseup')
        };

        this.$container.on(this.nsEvent('selectstart'),
            $.proxy(this.on_select_start, this));

        this.$container.on(this.pointer_events.start, this.options.items,
            $.proxy(this.drag_handler, this));

        this.$document.on(this.pointer_events.end, $.proxy(function(e) {
            this.is_dragging = false;
            if (this.disabled) { return; }
            this.$document.off(this.pointer_events.move);
            if (this.drag_start) {
                this.on_dragstop(e);
            }
        }, this));
    };

    fn.get_actual_pos = function($el) {
        var pos = $el.position();
        return pos;
    };


    fn.get_mouse_pos = function(e) {
        if (e.originalEvent && e.originalEvent.touches) {
            var oe = e.originalEvent;
            e = oe.touches.length ? oe.touches[0] : oe.changedTouches[0];
        }

        return {
            left: e.clientX,
            top: e.clientY
        };
    };


    fn.get_offset = function(e) {
        e.preventDefault();
        var mouse_actual_pos = this.get_mouse_pos(e);
        var diff_x = Math.round(
            mouse_actual_pos.left - this.mouse_init_pos.left);
        var diff_y = Math.round(mouse_actual_pos.top - this.mouse_init_pos.top);

        var left = Math.round(this.el_init_offset.left +
                              diff_x - this.baseX +
                              this.$scroll_container.scrollLeft() -
                              this.scroll_container_offset_x);
        var top = Math.round(this.el_init_offset.top +
                             diff_y - this.baseY +
                             this.$scroll_container.scrollTop() -
                             this.scroll_container_offset_y);

        if (this.options.limit) {
            if (left > this.player_max_left) {
                left = this.player_max_left;
            } else if(left < this.player_min_left) {
                left = this.player_min_left;
            }
        }

        return {
            position: {
                left: left,
                top: top
            },
            pointer: {
                left: mouse_actual_pos.left,
                top: mouse_actual_pos.top,
                diff_left: diff_x + (this.$scroll_container.scrollLeft() -
                           this.scroll_container_offset_x),
                diff_top: diff_y + (this.$scroll_container.scrollTop() -
                          this.scroll_container_offset_y)
            }
        };
    };


    fn.get_drag_data = function(e) {
        var offset = this.get_offset(e);
        offset.$player = this.$player;
        offset.$helper = this.helper ? this.$helper : this.$player;

        return offset;
    };


    fn.set_limits = function(container_width) {
        container_width || (container_width = this.$container.width());
        this.player_max_left = (container_width - this.player_width +
            - this.options.offset_left);

        this.options.container_width = container_width;

        return this;
    };


    fn.scroll_in = function(axis, data) {
        var dir_prop = dir_map[axis];

        var area_size = 50;
        var scroll_inc = 30;
        var scrollDir = 'scroll' + capitalize(dir_prop);

        var is_x = axis === 'x';
        var scroller_size = is_x ? this.scroller_width : this.scroller_height;
        var doc_size;
        if (this.$scroll_container === window){
            doc_size = is_x ? this.$scroll_container.width() :
                              this.$scroll_container.height();
        }else{
            doc_size = is_x ? this.$scroll_container[0].scrollWidth :
                              this.$scroll_container[0].scrollHeight;
        }
        var player_size = is_x ? this.$player.width() : this.$player.height();

        var next_scroll;
        var scroll_offset = this.$scroll_container[scrollDir]();
        var min_scroll_pos = scroll_offset;
        var max_scroll_pos = min_scroll_pos + scroller_size;

        var mouse_next_zone = max_scroll_pos - area_size;  // down/right
        var mouse_prev_zone = min_scroll_pos + area_size;  // up/left

        var abs_mouse_pos = min_scroll_pos + data.pointer[dir_prop];

        var max_player_pos = (doc_size - scroller_size + player_size);

        if (abs_mouse_pos >= mouse_next_zone) {
            next_scroll = scroll_offset + scroll_inc;
            if (next_scroll < max_player_pos) {
                this.$scroll_container[scrollDir](next_scroll);
                this['scroll_offset_' + axis] += scroll_inc;
            }
        }

        if (abs_mouse_pos <= mouse_prev_zone) {
            next_scroll = scroll_offset - scroll_inc;
            if (next_scroll > 0) {
                this.$scroll_container[scrollDir](next_scroll);
                this['scroll_offset_' + axis] -= scroll_inc;
            }
        }

        return this;
    };


    fn.manage_scroll = function(data) {
        this.scroll_in('x', data);
        this.scroll_in('y', data);
    };


    fn.calculate_dimensions = function(e) {
        this.scroller_height = this.$scroll_container.height();
        this.scroller_width = this.$scroll_container.width();
    };


    fn.drag_handler = function(e) {
        var node = e.target.nodeName;
        // skip if drag is disabled, or click was not done with the mouse primary button
        if (this.disabled || e.which !== 1 && !isTouch) {
            return;
        }

        if (this.ignore_drag(e)) {
            return;
        }

        var self = this;
        var first = true;
        this.$player = $(e.currentTarget);

        this.el_init_pos = this.get_actual_pos(this.$player);
        this.mouse_init_pos = this.get_mouse_pos(e);
        this.offsetY = this.mouse_init_pos.top - this.el_init_pos.top;

        this.$document.on(this.pointer_events.move, function(mme) {
            var mouse_actual_pos = self.get_mouse_pos(mme);
            var diff_x = Math.abs(
                mouse_actual_pos.left - self.mouse_init_pos.left);
            var diff_y = Math.abs(
                mouse_actual_pos.top - self.mouse_init_pos.top);
            if (!(diff_x > self.options.distance ||
                diff_y > self.options.distance)
                ) {
                return false;
            }

            if (first) {
                first = false;
                self.on_dragstart.call(self, mme);
                return false;
            }

            if (self.is_dragging === true) {
                self.on_dragmove.call(self, mme);
            }

            return false;
        });

        if (!isTouch) { return false; }
    };


    fn.on_dragstart = function(e) {
        e.preventDefault();

        if (this.is_dragging) { return this; }

        this.drag_start = this.is_dragging = true;
        var offset = this.$container.offset();
        this.baseX = Math.round(offset.left);
        this.baseY = Math.round(offset.top);
        this.initial_container_width = this.options.container_width || this.$container.width();

        if (this.options.helper === 'clone') {
            this.$helper = this.$player.clone()
                .appendTo(this.$container).addClass('helper');
            this.helper = true;
        } else {
            this.helper = false;
        }

        this.scroll_container_offset_y = this.$scroll_container.scrollTop();
        this.scroll_container_offset_x = this.$scroll_container.scrollLeft();
        this.scroll_offset_y = 0;
        this.scroll_offset_x = 0;
        this.el_init_offset = this.$player.offset();
        this.player_width = this.$player.width();
        this.player_height = this.$player.height();

        this.set_limits(this.options.container_width);

        if (this.options.start) {
            this.options.start.call(this.$player, e, this.get_drag_data(e));
        }
        return false;
    };


    fn.on_dragmove = function(e) {
        var data = this.get_drag_data(e);

        this.options.autoscroll && this.manage_scroll(data);

        if (this.options.move_element) {
            (this.helper ? this.$helper : this.$player).css({
                'position': 'absolute',
                'left' : data.position.left,
                'top' : data.position.top
            });
        }

        var last_position = this.last_position || data.position;
        data.prev_position = last_position;

        if (this.options.drag) {
            this.options.drag.call(this.$player, e, data);
        }

        this.last_position = data.position;
        return false;
    };


    fn.on_dragstop = function(e) {
        var data = this.get_drag_data(e);
        this.drag_start = false;

        if (this.options.stop) {
            this.options.stop.call(this.$player, e, data);
        }

        if (this.helper && this.options.remove_helper) {
            this.$helper.remove();
        }

        return false;
    };

    fn.on_select_start = function(e) {
        if (this.disabled) { return; }

        if (this.ignore_drag(e)) {
            return;
        }

        return false;
    };

    fn.enable = function() {
        this.disabled = false;
    };

    fn.disable = function() {
        this.disabled = true;
    };

    fn.destroy = function() {
        this.disable();

        this.$container.off(this.ns);
        this.$document.off(this.ns);
        $window.off(this.ns);

        $.removeData(this.$container, 'drag');
    };

    fn.ignore_drag = function(event) {
        if (this.options.handle) {
            return !$(event.target).is(this.options.handle);
        }

        if ($.isFunction(this.options.ignore_dragging)) {
            return this.options.ignore_dragging(event);
        }

        return $(event.target).is(this.options.ignore_dragging.join(', '));
    };

    //jQuery adapter
<<<<<<< HEAD
    $.fn.gridDraggable = function ( options ) {
        return new Draggable(this, options);
=======
    $.fn.dragg = function ( options ) {
        return this.each(function () {
            if (!$.data(this, 'drag')) {
                $.data(this, 'drag', new Draggable( this, options ));
            }
        });
>>>>>>> 8f431a42
    };

    return Draggable;

}));<|MERGE_RESOLUTION|>--- conflicted
+++ resolved
@@ -442,18 +442,17 @@
     };
 
     //jQuery adapter
-<<<<<<< HEAD
     $.fn.gridDraggable = function ( options ) {
         return new Draggable(this, options);
-=======
-    $.fn.dragg = function ( options ) {
-        return this.each(function () {
-            if (!$.data(this, 'drag')) {
-                $.data(this, 'drag', new Draggable( this, options ));
-            }
-        });
->>>>>>> 8f431a42
-    };
+    };
+
+	$.fn.dragg = function (options) {
+		return this.each(function () {
+			if (!$.data(this, 'drag')) {
+				$.data(this, 'drag', new Draggable(this, options));
+			}
+		});
+	};
 
     return Draggable;
 
