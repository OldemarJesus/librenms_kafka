--- conflicted
+++ resolved
@@ -7,40 +7,27 @@
  */
 
 ;(function(root, factory) {
-<<<<<<< HEAD
  'use strict';
     if(typeof exports === 'object') {
         module.exports = factory(require('jquery'));
     }
     else if (typeof define === 'function' && define.amd) {
-=======
-    // jshint strict: false
-    if (typeof exports === 'object') {
-        module.exports = factory(require('jquery'));
-    } else if (typeof define === 'function' && define.amd) {
->>>>>>> 9863656b
         define('gridster-draggable', ['jquery'], factory);
     } else {
         root.GridsterDraggable = factory(root.$ || root.jQuery);
     }
 
 }(this, function($) {
-
-    'use strict';
-
+	'use strict';
     var defaults = {
         items: 'li',
         distance: 1,
         limit: true,
         offset_left: 0,
         autoscroll: true,
-        scroll_ms: 10,
-        scroll_px: 4,
-        scroll_trigger_width: 40,
-        scroller: null,
         ignore_dragging: ['INPUT', 'TEXTAREA', 'SELECT', 'BUTTON'], // or function
         handle: null,
-        container_width: null,  // null == auto
+        container_width: 0,  // 0 == auto
         move_element: true,
         helper: false,  // or 'clone'
         remove_helper: true
@@ -50,53 +37,17 @@
     };
 
     var $window = $(window);
+    var dir_map = { x : 'left', y : 'top' };
     var isTouch = !!('ontouchstart' in window);
 
-    var uniqId = (function() {
-        var idCounter = 0;
-        return function() {
-            return ++idCounter + '';
-        };
-    })();
-
-<<<<<<< HEAD
+    var capitalize = function(str) {
+        return str.charAt(0).toUpperCase() + str.slice(1);
+    };
+
     var idCounter = 0;
     var uniqId = function() {
         return ++idCounter + '';
     };
-=======
-    var scrollParent = (function() {
-        function parents(node, ps) {
-            if (node.parentNode === null) { return ps; }
-            return parents(node.parentNode, ps.concat([node]));
-        }
-
-        function overflow(node) {
-            var style = getComputedStyle(node, null);
-            return (style.getPropertyValue('overflow') +
-                    style.getPropertyValue('overflow-y') +
-                    style.getPropertyValue('overflow-x'));
-        }
-
-        function scroll(node) {
-            return (/(auto|scroll)/).test(overflow(node));
-        }
-
-        return function(node) {
-            if (! (node instanceof HTMLElement)) {
-                return;
-            }
-
-            var ps = parents(node.parentNode, []);
-
-            for (var i = 0; i < ps.length; i += 1) {
-                if (scroll(ps[i])) { return ps[i]; }
-            }
-
-            return window;
-        };
-    })();
->>>>>>> 9863656b
 
     /**
     * Basic drag implementation for DOM elements inside a container.
@@ -114,27 +65,11 @@
     *     the mouse must move before dragging should start.
     *    @param {Boolean} [options.limit] Constrains dragging to the width of
     *     the container
-    *    @param {Number} [options.offset_left] Offset added to the item
-    *    @param {Boolean} [options.autoscroll] Autoscroll when dragging if necessary
-    *    @param {Number} [options.scroll_ms] Interval of time in ms during each scroll displacement
-    *    @param {Number} [options.scroll_px] Number of px to move the scroll
-    *    @param {Number} [options.scroll_trigger_width] Width of the hot areas on
-    *     the sides
-    *    @param {False|HTMLElement} [options.scroller] The element that contains the scroll.
-    *     If not specified is calculated automatically.
-    *    @param {Array|Function} [options.ignore_dragging] Array of node names
+    *    @param {Object|Function} [options.ignore_dragging] Array of node names
     *      that sould not trigger dragging, by default is `['INPUT', 'TEXTAREA',
     *      'SELECT', 'BUTTON']`. If a function is used return true to ignore dragging.
+    *    @param {offset_left} [options.offset_left] Offset added to the item
     *     that is being dragged.
-    *    @param {String} [options.handle] Specify a CSS selector to drag items
-    *     using specific elements as handlers.
-    *    @param {Null|Number} [options.container_width] If specified, force the width
-    *     of the container element.
-    *    @param {Boolean} [options.move_element] Move the HTML element when dragging
-    *    @param {False|'clone'} [options.helper] If set to 'clone', clone the element
-    *     and move the copy instead of the original
-    *    @param {False|'clone'} [options.remove_helper] Remove the helper from DOM
-    *     when the dragging stops. Only when using opts.helper = 'clone'.
     *    @param {Number} [options.drag] Executes a callback when the mouse is
     *     moved during the dragging.
     *    @param {Number} [options.start] Executes a callback when the drag
@@ -144,7 +79,6 @@
     * @constructor
     */
     function Draggable(el, options) {
-<<<<<<< HEAD
         this.options = $.extend({}, defaults, options);
         this.$document = $(document);
         this.$container = $(el);
@@ -155,16 +89,6 @@
         this.id = uniqId();
         this.ns = '.gridster-draggable-' + this.id;
         this.init();
-=======
-      this.options = $.extend({}, defaults, options);
-      this.$document = $(document);
-      this.$container = $(el);
-      this.is_dragging = false;
-      this.player_min_left = 0 + this.options.offset_left;
-      this.id = uniqId();
-      this.ns = '.gridster-draggable-' + this.id;
-      this.init();
->>>>>>> 9863656b
     }
 
     Draggable.defaults = defaults;
@@ -173,16 +97,13 @@
 
     fn.init = function() {
         var pos = this.$container.css('position');
+        this.calculate_dimensions();
         this.$container.css('position', pos === 'static' ? 'relative' : pos);
         this.disabled = false;
         this.events();
-<<<<<<< HEAD
 
         $window.bind(this.nsEvent('resize'),
 				throttle($.proxy(this.calculate_dimensions, this), 200));
-=======
-        this.setup_scroll();
->>>>>>> 9863656b
     };
 
     fn.nsEvent = function(ev) {
@@ -212,18 +133,6 @@
         }, this));
     };
 
-    fn.setup_scroll = function() {
-        this.$scroller = $window;
-
-        if (!this.options.autoscroll) { return; }
-
-        this.$scroller = $(this.options.scroller ?
-            this.options.scroller : scrollParent(this.$container.get(0)));
-
-        $window.bind(this.nsEvent('resize'),
-            throttle($.proxy(this.on_resize, this), 200));
-    };
-
     fn.get_actual_pos = function($el) {
 		return $el.position();
     };
@@ -244,20 +153,12 @@
 
     fn.get_offset = function(e) {
         e.preventDefault();
-
         var mouse_actual_pos = this.get_mouse_pos(e);
         var diff_x = Math.round(
             mouse_actual_pos.left - this.mouse_init_pos.left);
         var diff_y = Math.round(mouse_actual_pos.top - this.mouse_init_pos.top);
 
-        var scroll_el = this.$scroller.is($window) ? document.body : this.$scroller[0];
-        var player_el = this.helper ? this.$helper[0] : this.$player[0];
-        var scroller_contains_player = $.contains(scroll_el, player_el);
-        var scroll_diff_left = this.$scroller.scrollLeft() - this.init_scroll_left;
-        var scroll_diff_top = this.$scroller.scrollTop() - this.init_scroll_top;
-
         var left = Math.round(this.el_init_offset.left +
-<<<<<<< HEAD
                               diff_x - this.baseX +
                               this.$scroll_container.scrollLeft() -
                               this.scroll_container_offset_x);
@@ -265,11 +166,6 @@
                              diff_y - this.baseY +
                              this.$scroll_container.scrollTop() -
                              this.scroll_container_offset_y);
-=======
-            diff_x - this.baseX + scroll_diff_left);
-        var top = Math.round(this.el_init_offset.top +
-            diff_y - this.baseY + scroll_diff_top);
->>>>>>> 9863656b
 
         if (this.options.limit) {
             if (left > this.player_max_left) {
@@ -284,22 +180,13 @@
                 left: left,
                 top: top
             },
-            player: {
-                left: scroller_contains_player ? left : left - scroll_diff_left,
-                top: scroller_contains_player ? top : top - scroll_diff_top
-            },
             pointer: {
                 left: mouse_actual_pos.left,
                 top: mouse_actual_pos.top,
-<<<<<<< HEAD
                 diff_left: diff_x + (this.$scroll_container.scrollLeft() -
                            this.scroll_container_offset_x),
                 diff_top: diff_y + (this.$scroll_container.scrollTop() -
                           this.scroll_container_offset_y)
-=======
-                diff_left: diff_x + scroll_diff_left,
-                diff_top: diff_y + scroll_diff_top
->>>>>>> 9863656b
             }
         };
     };
@@ -325,7 +212,6 @@
     };
 
 
-<<<<<<< HEAD
     fn.scroll_in = function(axis, data) {
         var dir_prop = dir_map[axis];
 
@@ -370,115 +256,22 @@
             if (next_scroll > 0) {
                 this.$scroll_container[scrollDir](next_scroll);
                 this['scroll_offset_' + axis] -= scroll_inc;
-=======
-    fn.manage_scroll = function(e) {
-        if (e.fakeEvent) {
-            return;
-        } else {
-            this.clear_scrolls();
-        }
-
-        var mouse = this.get_mouse_pos(e);
-        var isWindow = this.$scroller[0] === window;
-        var mx = mouse.left;
-        var my = mouse.top;
-        var area_weight = this.options.scroll_trigger_width;
-        var scroller = this.scroller;
-        var side_to_scroll = {
-            left: 'Left',
-            right: 'Left',
-            top: 'Top',
-            bottom: 'Top'
-        };
-        var hot_areas = {
-            top: {
-                x: scroller.left,
-                y: scroller.top,
-                x1: scroller.left + scroller.width,
-                y1: scroller.top + area_weight
-            },
-            right: {
-                x: scroller.left + scroller.width - area_weight,
-                y: scroller.top,
-                x1: scroller.left + scroller.width,
-                y1: scroller.top + scroller.height
-            },
-            bottom: {
-                x: scroller.left,
-                y: scroller.top + scroller.height - area_weight,
-                x1: scroller.left + scroller.width,
-                y1: scroller.top + scroller.height
-            },
-            left: {
-                x: scroller.left,
-                y: scroller.top,
-                x1: scroller.left + area_weight,
-                y1: scroller.top + scroller.height
->>>>>>> 9863656b
-            }
-        };
-
-        if (! isWindow) {
-            mx += $window.scrollLeft();
-            my += $window.scrollTop();
-        }
-
-        // store scroll intervals to later clear them
-        this.scroll_intervals || (this.scroll_intervals = {});
-
-        $.each(hot_areas, function(side, bounds) {
-            var interval = this.scroll_intervals[side];
-            var x_movement = (side === 'left' || side === 'right');
-            var y_movement = (side === 'top' || side === 'bottom');
-            var is_active = (mx >= bounds.x && mx <= bounds.x1 &&
-                             my >= bounds.y && my <= bounds.y1);
-
-            // clean current setIntervals for non hovered areas
-            if (!is_active) {
-                interval && clearInterval(interval);
-                this.scroll_intervals[side] = null;
-                return;
-            }
-
-            // if no setIntervals for hovered areas, set them
-            if (is_active && !interval) {
-                this.scroll_intervals[side] = setInterval(function() {
-                    var scroll_method = 'scroll' + side_to_scroll[side];
-                    var dir = (side === 'left' || side === 'top') ? -1 : 1;
-                    var offset = this.options.scroll_px * dir;
-
-                    // scroll view
-                    if (isWindow) {
-                        var scroll_by = x_movement ? [offset, 0] : [0, offset];
-                        this.$scroller[0].scrollBy.apply(this.$scroller[0], scroll_by);
-                    } else {
-                        this.$scroller[0][scroll_method] += offset;
-                    }
-
-                    // trigger mousemove event
-                    var mme = $.Event('mousemove');
-                    mme.clientX = mouse.left + (x_movement ? offset : 0);
-                    mme.clientY = mouse.top + (y_movement ? offset : 0);
-                    mme.fakeEvent = true;
-                    this.$document.trigger(mme);
-                }.bind(this), this.options.scroll_ms);
-            }
-        }.bind(this));
-    };
-
-<<<<<<< HEAD
+            }
+        }
+
+        return this;
+    };
+
+
+    fn.manage_scroll = function(data) {
+        this.scroll_in('x', data);
+        this.scroll_in('y', data);
+    };
+
 
     fn.calculate_dimensions = function() {
         this.scroller_height = this.$scroll_container.height();
         this.scroller_width = this.$scroll_container.width();
-=======
-    fn.clear_scrolls = function() {
-        if (!this.scroll_intervals) { return; }
-        $.each(this.scroll_intervals, function(side) {
-            clearInterval(this.scroll_intervals[side]);
-            this.scroll_intervals[side] = null;
-        }.bind(this));
->>>>>>> 9863656b
     };
 
 
@@ -538,13 +331,6 @@
         var offset = this.$container.offset();
         this.baseX = Math.round(offset.left);
         this.baseY = Math.round(offset.top);
-<<<<<<< HEAD
-=======
-
-        if (this.options.autoscroll) {
-            this.calculate_scroll_dimensions();
-        }
->>>>>>> 9863656b
 
         if (this.options.helper === 'clone') {
             this.$helper = this.$player.clone()
@@ -554,13 +340,8 @@
             this.helper = false;
         }
 
-<<<<<<< HEAD
         this.scroll_container_offset_y = this.$scroll_container.scrollTop();
         this.scroll_container_offset_x = this.$scroll_container.scrollLeft();
-=======
-        this.init_scroll_top = this.$scroller.scrollTop();
-        this.init_scroll_left = this.$scroller.scrollLeft();
->>>>>>> 9863656b
         this.el_init_offset = this.$player.offset();
         this.player_width = this.$player.width();
 
@@ -576,13 +357,13 @@
     fn.on_dragmove = function(e) {
         var data = this.get_drag_data(e);
 
-        this.options.autoscroll && this.manage_scroll(e);
+        this.options.autoscroll && this.manage_scroll(data);
 
         if (this.options.move_element) {
             (this.helper ? this.$helper : this.$player).css({
                 'position': 'absolute',
-                'left' : data.player.left,
-                'top' : data.player.top
+                'left' : data.position.left,
+                'top' : data.position.top
             });
         }
 
@@ -602,8 +383,6 @@
         var data = this.get_drag_data(e);
         this.drag_start = false;
 
-        this.clear_scrolls();
-
         if (this.options.stop) {
             this.options.stop.call(this.$player, e, data);
         }
@@ -623,21 +402,6 @@
         }
 
         return false;
-    };
-
-
-    fn.calculate_scroll_dimensions = function() {
-        this.scroller = this.$scroller.is($window) ?
-                {top: 0, left: 0} : this.$scroller.offset();
-
-        this.scroller.width = this.$scroller.width();
-        this.scroller.height = this.$scroller.height();
-    };
-
-    fn.on_resize = function(e) {
-        if (this.options.autoscroll) {
-            this.calculate_scroll_dimensions();
-        }
     };
 
     fn.enable = function() {
