/*
 * jquery.gridster
 * https://github.com/ducksboard/gridster.js
 *
 * Copyright (c) 2012 ducksboard
 * Licensed under the MIT licenses.
 */

;(function(root, factory) {

    if (typeof define === 'function' && define.amd) {
        define(['jquery', 'gridster-draggable', 'gridster-collision'], factory);
    } else {
        root.Gridster = factory(root.$ || root.jQuery, root.GridsterDraggable,
            root.GridsterCollision);
    }

 }(this, function($, Draggable, Collision) {

    var $window = $( window ),
        defaults = {
        namespace: '',
        widget_selector: 'li',
        widget_margins: [10, 10],
        widget_base_dimensions: [400, 225],
        extra_rows: 0,
        extra_cols: 0,
        min_cols: 1,
        max_cols: Infinity,
        min_rows: 15,
        max_size_x: false,
        autogrow_cols: false,
        autogenerate_stylesheet: true,
        avoid_overlapped_widgets: true,
        auto_init: true,
        center_widgets: false,
        responsive_breakpoint: false,
        serialize_params: function($w, wgd) {
            return {
                col: wgd.col,
                row: wgd.row,
                size_x: wgd.size_x,
                size_y: wgd.size_y
            };
        },
        collision: {},
        draggable: {
            items: '.gs-w',
            distance: 4,
            ignore_dragging: Draggable.defaults.ignore_dragging.slice(0)
        },
        resize: {
            enabled: false,
            axes: ['both'],
            handle_append_to: '',
            handle_class: 'gs-resize-handle',
            max_size: [Infinity, Infinity],
            min_size: [1, 1]
        }
    };

    /**
    * @class Gridster
    * @uses Draggable
    * @uses Collision
    * @param {HTMLElement} el The HTMLelement that contains all the widgets.
    * @param {Object} [options] An Object with all options you want to
    *        overwrite:
    *    @param {HTMLElement|String} [options.widget_selector] Define who will
    *     be the draggable widgets. Can be a CSS Selector String or a
    *     collection of HTMLElements
    *    @param {Array} [options.widget_margins] Margin between widgets.
    *     The first index for the horizontal margin (left, right) and
    *     the second for the vertical margin (top, bottom).
    *    @param {Array} [options.widget_base_dimensions] Base widget dimensions
    *     in pixels. The first index for the width and the second for the
    *     height.
    *    @param {Number} [options.extra_cols] Add more columns in addition to
    *     those that have been calculated.
    *    @param {Number} [options.extra_rows] Add more rows in addition to
    *     those that have been calculated.
    *    @param {Number} [options.min_cols] The minimum required columns.
    *    @param {Number} [options.max_cols] The maximum columns possible (set to null
    *     for no maximum).
    *    @param {Number} [options.min_rows] The minimum required rows.
    *    @param {Number} [options.max_size_x] The maximum number of columns
    *     that a widget can span.
    *    @param {Boolean} [options.autogenerate_stylesheet] If true, all the
    *     CSS required to position all widgets in their respective columns
    *     and rows will be generated automatically and injected to the
    *     `<head>` of the document. You can set this to false, and write
    *     your own CSS targeting rows and cols via data-attributes like so:
    *     `[data-col="1"] { left: 10px; }`
    *    @param {Boolean} [options.avoid_overlapped_widgets] Avoid that widgets loaded
    *     from the DOM can be overlapped. It is helpful if the positions were
    *     bad stored in the database or if there was any conflict.
    *    @param {Boolean} [options.auto_init] Automatically call gridster init
    *     method or not when the plugin is instantiated.
    *    @param {Function} [options.serialize_params] Return the data you want
    *     for each widget in the serialization. Two arguments are passed:
    *     `$w`: the jQuery wrapped HTMLElement, and `wgd`: the grid
    *     coords object (`col`, `row`, `size_x`, `size_y`).
    *    @param {Object} [options.collision] An Object with all options for
    *     Collision class you want to overwrite. See Collision docs for
    *     more info.
    *    @param {Object} [options.draggable] An Object with all options for
    *     Draggable class you want to overwrite. See Draggable docs for more
    *     info.
    *       @param {Object|Function} [options.draggable.ignore_dragging] Note that
    *        if you use a Function, and resize is enabled, you should ignore the
    *        resize handlers manually (options.resize.handle_class).
    *    @param {Object} [options.resize] An Object with resize config options.
    *       @param {Boolean} [options.resize.enabled] Set to true to enable
    *        resizing.
    *       @param {Array} [options.resize.axes] Axes in which widgets can be
    *        resized. Possible values: ['x', 'y', 'both'].
    *       @param {String} [options.resize.handle_append_to] Set a valid CSS
    *        selector to append resize handles to.
    *       @param {String} [options.resize.handle_class] CSS class name used
    *        by resize handles.
    *       @param {Array} [options.resize.max_size] Limit widget dimensions
    *        when resizing. Array values should be integers:
    *        `[max_cols_occupied, max_rows_occupied]`
    *       @param {Array} [options.resize.min_size] Limit widget dimensions
    *        when resizing. Array values should be integers:
    *        `[min_cols_occupied, min_rows_occupied]`
    *       @param {Function} [options.resize.start] Function executed
    *        when resizing starts.
    *       @param {Function} [otions.resize.resize] Function executed
    *        during the resizing.
    *       @param {Function} [options.resize.stop] Function executed
    *        when resizing stops.
    *
    * @constructor
    */
    function Gridster(el, options) {
        this.options = $.extend(true, {}, defaults, options);
        this.$el = $(el);
        this.$wrapper = this.$el.parent();
        this.$widgets = this.$el.children(
            this.options.widget_selector).addClass('gs-w');
        this.widgets = [];
        this.$changed = $([]);
        this.min_widget_width = this.options.widget_base_dimensions[0];
        this.min_widget_height = this.options.widget_base_dimensions[1];

        this.min_col_count = this.options.min_cols;
        this.prev_col_count = this.min_col_count;

        if(this.is_responsive()) {
          this.min_widget_width = this.get_responsive_col_width();
        }

        this.generated_stylesheets = [];
        this.$style_tags = $([]);

        this.options.auto_init && this.init();
    }

    Gridster.defaults = defaults;
    Gridster.generated_stylesheets = [];


    /**
    * Sorts an Array of grid coords objects (representing the grid coords of
    * each widget) in ascending way.
    *
    * @method sort_by_row_asc
    * @param {Array} widgets Array of grid coords objects
    * @return {Array} Returns the array sorted.
    */
    Gridster.sort_by_row_asc = function(widgets) {
        widgets = widgets.sort(function(a, b) {
            if (!a.row) {
                a = $(a).coords().grid;
                b = $(b).coords().grid;
            }

           if (a.row > b.row) {
               return 1;
           }
           return -1;
        });

        return widgets;
    };


    /**
    * Sorts an Array of grid coords objects (representing the grid coords of
    * each widget) placing first the empty cells upper left.
    *
    * @method sort_by_row_and_col_asc
    * @param {Array} widgets Array of grid coords objects
    * @return {Array} Returns the array sorted.
    */
    Gridster.sort_by_row_and_col_asc = function(widgets) {
        widgets = widgets.sort(function(a, b) {
           if (a.row > b.row || a.row === b.row && a.col > b.col) {
               return 1;
           }
           return -1;
        });

        return widgets;
    };


    /**
    * Sorts an Array of grid coords objects by column (representing the grid
    * coords of each widget) in ascending way.
    *
    * @method sort_by_col_asc
    * @param {Array} widgets Array of grid coords objects
    * @return {Array} Returns the array sorted.
    */
    Gridster.sort_by_col_asc = function(widgets) {
        widgets = widgets.sort(function(a, b) {
           if (a.col > b.col) {
               return 1;
           }
           return -1;
        });

        return widgets;
    };


    /**
    * Sorts an Array of grid coords objects (representing the grid coords of
    * each widget) in descending way.
    *
    * @method sort_by_row_desc
    * @param {Array} widgets Array of grid coords objects
    * @return {Array} Returns the array sorted.
    */
    Gridster.sort_by_row_desc = function(widgets) {
        widgets = widgets.sort(function(a, b) {
            if (a.row + a.size_y < b.row + b.size_y) {
                return 1;
            }
           return -1;
        });
        return widgets;
    };



    /** Instance Methods **/

    var fn = Gridster.prototype;

    fn.init = function() {
        this.options.resize.enabled && this.setup_resize();
        this.generate_grid_and_stylesheet();
        this.get_widgets_from_DOM();
        this.set_dom_grid_height();
        this.set_dom_grid_width();
        this.$wrapper.addClass('ready');
        this.draggable();
        this.options.resize.enabled && this.resizable();

<<<<<<< HEAD
        if (this.options.center_widgets) {
            setTimeout($.proxy(function () {
              this.center_widgets();
            }, this), 0);
        }

        $(window).bind('resize.gridster', throttle(
=======
        $window.bind('resize.gridster', throttle(
>>>>>>> ee7b5be3
            $.proxy(this.recalculate_faux_grid, this), 200));
    };


    /**
    * Disables dragging.
    *
    * @method disable
    * @return {Class} Returns the instance of the Gridster Class.
    */
    fn.disable = function() {
        this.$wrapper.find('.player-revert').removeClass('player-revert');
        this.drag_api.disable();
        return this;
    };


    /**
    * Enables dragging.
    *
    * @method enable
    * @return {Class} Returns the instance of the Gridster Class.
    */
    fn.enable = function() {
        this.drag_api.enable();
        return this;
    };



    /**
    * Disables drag-and-drop widget resizing.
    *
    * @method disable
    * @return {Class} Returns instance of gridster Class.
    */
    fn.disable_resize = function() {
        this.$el.addClass('gs-resize-disabled');
        this.resize_api.disable();
        return this;
    };


    /**
    * Enables drag-and-drop widget resizing.
    *
    * @method enable
    * @return {Class} Returns instance of gridster Class.
    */
    fn.enable_resize = function() {
        this.$el.removeClass('gs-resize-disabled');
        this.resize_api.enable();
        return this;
    };


    /**
    * Add a new widget to the grid.
    *
    * @method add_widget
    * @param {String|HTMLElement} html The string representing the HTML of the widget
    *  or the HTMLElement.
    * @param {Number} [size_x] The nº of rows the widget occupies horizontally.
    * @param {Number} [size_y] The nº of columns the widget occupies vertically.
    * @param {Number} [col] The column the widget should start in.
    * @param {Number} [row] The row the widget should start in.
    * @param {Array} [max_size] max_size Maximun size (in units) for width and height.
    * @param {Array} [min_size] min_size Minimum size (in units) for width and height.
    * @param {string} [model_id] reference to backbone model.
    * @param {Boolean} [fade_in] fade the widget into view immediately.
    * @return {HTMLElement} Returns the jQuery wrapped HTMLElement representing.
    *  the widget that was just created.
    */
<<<<<<< HEAD
    fn.add_widget = function(html, size_x, size_y, col, row, max_size, min_size, callback) {
=======
    fn.add_widget = function(html, size_x, size_y, col, row, max_size, min_size, model_id, fade_in) {
>>>>>>> ee7b5be3
        var pos;
        size_x || (size_x = 1);
        size_y || (size_y = 1);

	    if ( undefined === fade_in ) {
		    fade_in = true;
	    }

        if (!col & !row) {
            pos = this.next_position(size_x, size_y);
        } else {
            pos = {
                col: col,
                row: row,
                size_x: size_x,
                size_y: size_y
            };

            this.empty_cells(col, row, size_x, size_y);
        }

        var $w = $(html).attr({
                'data-col': pos.col,
                'data-row': pos.row,
                'data-sizex' : size_x,
                'data-sizey' : size_y,
                'data-model-id' : model_id
            }).addClass('gs-w').appendTo(this.$el).hide();

        this.$widgets = this.$widgets.add($w);

        this.register_widget($w);

        this.add_faux_rows(pos.size_y);

        if (max_size) {
            this.set_widget_max_size($w, max_size);
        }

        if (min_size) {
            this.set_widget_min_size($w, min_size);
        }

        this.set_dom_grid_width();
        this.set_dom_grid_height();

        this.drag_api.set_limits((this.cols * this.min_widget_width) + ((this.cols + 1) * this.options.widget_margins[0]));

        if (this.options.center_widgets) {
            setTimeout($.proxy(function () {
              this.center_widgets();
            }, this), 0);
        }

<<<<<<< HEAD
        return $w.fadeIn({complete: function () { if(callback) callback.call(this); }});
=======
	    if ( fade_in ) {
		    return $w.fadeIn();
	    } else {
		    return $w;
	    }
>>>>>>> ee7b5be3
    };


    /**
    * Change widget size limits.
    *
    * @method set_widget_min_size
    * @param {HTMLElement|Number} $widget The jQuery wrapped HTMLElement
    *  representing the widget or an index representing the desired widget.
    * @param {Array} min_size Minimum size (in units) for width and height.
    * @return {HTMLElement} Returns instance of gridster Class.
    */
    fn.set_widget_min_size = function($widget, min_size) {
        $widget = typeof $widget === 'number' ?
            this.$widgets.eq($widget) : $widget;

        if (!$widget.length) { return this; }

        var wgd = $widget.data('coords').grid;
        wgd.min_size_x = min_size[0];
        wgd.min_size_y = min_size[1];

        return this;
    };


    /**
    * Change widget size limits.
    *
    * @method set_widget_max_size
    * @param {HTMLElement|Number} $widget The jQuery wrapped HTMLElement
    *  representing the widget or an index representing the desired widget.
    * @param {Array} max_size Maximun size (in units) for width and height.
    * @return {HTMLElement} Returns instance of gridster Class.
    */
    fn.set_widget_max_size = function($widget, max_size) {
        $widget = typeof $widget === 'number' ?
            this.$widgets.eq($widget) : $widget;

        if (!$widget.length) { return this; }

        var wgd = $widget.data('coords').grid;
        wgd.max_size_x = max_size[0];
        wgd.max_size_y = max_size[1];

        return this;
    };


    /**
    * Append the resize handle into a widget.
    *
    * @method add_resize_handle
    * @param {HTMLElement} $widget The jQuery wrapped HTMLElement
    *  representing the widget.
    * @return {HTMLElement} Returns instance of gridster Class.
    */
    fn.add_resize_handle = function($w) {
        var append_to = this.options.resize.handle_append_to;
        $(this.resize_handle_tpl).appendTo( append_to ? $(append_to, $w) : $w);

        return this;
    };


    /**
    * Change the size of a widget. Width is limited to the current grid width.
    *
    * @method resize_widget
    * @param {HTMLElement} $widget The jQuery wrapped HTMLElement
    *  representing the widget.
    * @param {Number} size_x The number of columns that will occupy the widget.
    *  By default <code>size_x</code> is limited to the space available from
    *  the column where the widget begins, until the last column to the right.
    * @param {Boolean} [reposition] Set to false to not move the widget to
    *  the left if there is insufficient space on the right.
    * @param {Number} size_y The number of rows that will occupy the widget.
    * @param {Function} [callback] Function executed when the widget is removed.
    * @return {HTMLElement} Returns $widget.
    */
    fn.resize_widget = function($widget, size_x, size_y, reposition, callback) {
        var wgd = $widget.coords().grid;
        var col = wgd.col;
        var max_cols = this.options.max_cols;
        reposition !== false && (reposition = true);
        var old_size_y = wgd.size_y;
        var old_col = wgd.col;
        var new_col = old_col;

        size_x || (size_x = wgd.size_x);
        size_y || (size_y = wgd.size_y);

        //if (max_cols !== Infinity) {
        //    size_x = Math.min(size_x, max_cols - col + 1);
        //}

        if (reposition && old_col + size_x - 1 > this.cols) {
          var diff = old_col + (size_x - 1) - this.cols;
          var c = old_col - diff;
          new_col = Math.max(1, c);
        }

        if (size_y > old_size_y) {
            this.add_faux_rows(Math.max(size_y - old_size_y, 0));
        }

        var player_rcol = (col + size_x - 1);
        if (player_rcol > this.cols) {
            this.add_faux_cols(player_rcol - this.cols);
        }

        var new_grid_data = {
            col: new_col,
            row: wgd.row,
            size_x: size_x,
            size_y: size_y
        };

        this.mutate_widget_in_gridmap($widget, wgd, new_grid_data);

        this.set_dom_grid_height();
        this.set_dom_grid_width();

        if (callback) {
            callback.call(this, new_grid_data.size_x, new_grid_data.size_y);
        }

        return $widget;
    };

    /**
     * Expand the widget. Width is set to the current grid width.
     *
     * @method expand_widget
     * @param {HTMLElement} $widget The jQuery wrapped HTMLElement
     *  representing the widget.
     * @param {Number} size_x The number of cols that will occupy the widget.
     * @param {Number} size_y The number of rows that will occupy the widget.
     * @param {Number} col The column to resize the widget from.
     * @param {Function} [callback] Function executed when the widget is expanded.
     * @return {HTMLElement} Returns $widget.
     */
    fn.expand_widget = function($widget, size_x, size_y, col, callback) {
      var wgd = $widget.coords().grid;
      var max_size_x = Math.floor(($(window).width() - this.options.widget_margins[0] * 2) / this.min_widget_width);
      size_x =  size_x || Math.min(max_size_x, this.cols);
      size_y || (size_y = wgd.size_y);

      var old_size_y = wgd.size_y;
      $widget.attr('pre_expand_col', wgd.col);
      $widget.attr('pre_expand_sizex', wgd.size_x);
      $widget.attr('pre_expand_sizey', wgd.size_y);
      var new_col = col || 1;

      if (size_y > old_size_y) {
        this.add_faux_rows(Math.max(size_y - old_size_y, 0));
      }

      var new_grid_data = {
        col: new_col,
        row: wgd.row,
        size_x: size_x,
        size_y: size_y
      };

      this.mutate_widget_in_gridmap($widget, wgd, new_grid_data);

      this.set_dom_grid_height();
      this.set_dom_grid_width();

      if (callback) {
        callback.call(this, new_grid_data.size_x, new_grid_data.size_y);
      }

      return $widget;
    };

    /**
     * Collapse the widget to it's pre-expanded size
     *
     * @method expand_widget
     * @param {HTMLElement} $widget The jQuery wrapped HTMLElement
     *  representing the widget.
     * @param {Function} [callback] Function executed when the widget is collapsed.
     * @return {HTMLElement} Returns $widget.
     */
    fn.collapse_widget = function($widget, callback) {
      var wgd = $widget.coords().grid;
      var size_x = parseInt($widget.attr('pre_expand_sizex'));
      var size_y = parseInt($widget.attr('pre_expand_sizey'));

      var new_col = parseInt($widget.attr('pre_expand_col'));

      var new_grid_data = {
        col: new_col,
        row: wgd.row,
        size_x: size_x,
        size_y: size_y
      };

      this.mutate_widget_in_gridmap($widget, wgd, new_grid_data);

      this.set_dom_grid_height();
      this.set_dom_grid_width();

      if (callback) {
        callback.call(this, new_grid_data.size_x, new_grid_data.size_y);
      }

      return $widget;
    };

    /**
     * Fit the size of a widget to its content (best guess)
     *
     * @method fit_to_content
     * @param $widget  {HTMLElement} $widget The jQuery wrapped HTMLElement
     * @param max_cols {Number} max number of columns a widget can take up
     * @param max_rows {Number} max number of rows a widget can take up
     * @param {Function} [callback] Function executed when the widget is fit to content.
     * @return {HTMLElement} Returns $widget.
     */
    fn.fit_to_content = function($widget, max_cols, max_rows, callback) {
      var wgd = $widget.coords().grid;
      var width = this.$wrapper.width();
      var height = this.$wrapper.height();
      var col_size = this.options.widget_base_dimensions[0] + (2 * this.options.widget_margins[0]);
      var row_size = this.options.widget_base_dimensions[1] + (2 * this.options.widget_margins[1]);
      var best_cols = Math.ceil((width + (2 * this.options.widget_margins[0])) / col_size);
      var best_rows = Math.ceil((height + (2 * this.options.widget_margins[1])) / row_size);

      var new_grid_data = {
        col: wgd.col,
        row: wgd.row,
        size_x: Math.min(max_cols, best_cols),
        size_y: Math.min(max_rows, best_rows)
      };

      this.mutate_widget_in_gridmap($widget, wgd, new_grid_data);

      this.set_dom_grid_height();
      this.set_dom_grid_width();

      if (callback) {
        callback.call(this, new_grid_data.size_x, new_grid_data.size_y);
      }

      return $widget;
    };


    /**
     * Centers widgets in grid
     *
     * @method center_widgets
     */
    fn.center_widgets = debounce(function () {
      var wrapper_width = this.$wrapper.width();
     var col_size;
     if (this.is_responsive()) {
      col_size = this.get_responsive_col_width();
     } else {
      col_size = this.options.widget_base_dimensions[0] + (2 * this.options.widget_margins[0]);
     }
      var col_count = Math.floor(Math.max(Math.floor(wrapper_width / col_size), this.min_col_count) / 2) * 2;

      this.options.min_cols = col_count;
      this.options.max_cols = col_count;
      this.options.extra_cols = 0;
      this.options.max_size_x = col_count;
      this.set_dom_grid_width(col_count);
      this.cols = col_count;

      var col_dif = (col_count - this.prev_col_count) / 2;

      if (col_dif < 0) {
        if (this.get_min_col() > col_dif * -1) {
          this.shift_cols(col_dif);
        } else {
          this.resize_widget_dimensions(this.options);
        }

        setTimeout($.proxy(function () {
          this.resize_widget_dimensions(this.options);
        }, this), 0);

      } else if (col_dif > 0) {
        this.resize_widget_dimensions(this.options);

        setTimeout($.proxy(function () {
          this.shift_cols(col_dif);
        }, this), 0);

      } else {
        this.resize_widget_dimensions(this.options);

        setTimeout($.proxy(function () {
          this.resize_widget_dimensions(this.options);
        }, this), 0);

      }

      this.prev_col_count = col_count;
      return this;
    }, 200);


    fn.get_min_col = function () {
      return Math.min.apply(Math, this.$widgets.map($.proxy(function (key, widget) {
        return this.get_cells_occupied($(widget).coords().grid).cols;
      }, this)).get());
    };


    fn.shift_cols = function (col_dif) {
      var widgets_coords = this.$widgets.map($.proxy(function(i, widget) {
        var $w = $(widget);
        return this.dom_to_coords($w);
      }, this));
      widgets_coords = Gridster.sort_by_row_and_col_asc(widgets_coords);

      widgets_coords.each($.proxy(function(i, widget) {
        var $widget = $(widget.el);
        var wgd = $widget.coords().grid;
        var col = parseInt($widget.attr('data-col'));

        var new_grid_data = {
         col: Math.max(Math.round(col + col_dif), 1),
         row: wgd.row,
          size_x: wgd.size_x,
          size_y: wgd.size_y
        };
        setTimeout($.proxy(function () {
          this.mutate_widget_in_gridmap($widget, wgd, new_grid_data);
        }, this), 0);
      }, this));
    };


    /**
    * Mutate widget dimensions and position in the grid map.
    *
    * @method mutate_widget_in_gridmap
    * @param {HTMLElement} $widget The jQuery wrapped HTMLElement
    *  representing the widget to mutate.
    * @param {Object} wgd Current widget grid data (col, row, size_x, size_y).
    * @param {Object} new_wgd New widget grid data.
    * @return {HTMLElement} Returns instance of gridster Class.
    */
    fn.mutate_widget_in_gridmap = function($widget, wgd, new_wgd) {
        var old_size_y = wgd.size_y;

        var old_cells_occupied = this.get_cells_occupied(wgd);
        var new_cells_occupied = this.get_cells_occupied(new_wgd);

        var empty_cols = [];
        $.each(old_cells_occupied.cols, function(i, col) {
            if ($.inArray(col, new_cells_occupied.cols) === -1) {
                empty_cols.push(col);
            }
        });

        var occupied_cols = [];
        $.each(new_cells_occupied.cols, function(i, col) {
            if ($.inArray(col, old_cells_occupied.cols) === -1) {
                occupied_cols.push(col);
            }
        });

        var empty_rows = [];
        $.each(old_cells_occupied.rows, function(i, row) {
            if ($.inArray(row, new_cells_occupied.rows) === -1) {
                empty_rows.push(row);
            }
        });

        var occupied_rows = [];
        $.each(new_cells_occupied.rows, function(i, row) {
            if ($.inArray(row, old_cells_occupied.rows) === -1) {
                occupied_rows.push(row);
            }
        });

        this.remove_from_gridmap(wgd);

        if (occupied_cols.length) {
            var cols_to_empty = [
                new_wgd.col, new_wgd.row, new_wgd.size_x, Math.min(old_size_y, new_wgd.size_y), $widget
            ];
            this.empty_cells.apply(this, cols_to_empty);
        }

        if (occupied_rows.length) {
            var rows_to_empty = [new_wgd.col, new_wgd.row, new_wgd.size_x, new_wgd.size_y, $widget];
            this.empty_cells.apply(this, rows_to_empty);
        }

        // not the same that wgd = new_wgd;
        wgd.col = new_wgd.col;
        wgd.row = new_wgd.row;
        wgd.size_x = new_wgd.size_x;
        wgd.size_y = new_wgd.size_y;

        this.add_to_gridmap(new_wgd, $widget);

        $widget.removeClass('player-revert');

        //update coords instance attributes
        $widget.data('coords').update({
            width: (new_wgd.size_x * (this.is_responsive() ? this.get_responsive_col_width() : this.options.widget_base_dimensions[0]) +
                ((new_wgd.size_x - 1) * this.options.widget_margins[0])),
            height: (new_wgd.size_y * this.options.widget_base_dimensions[1] +
                ((new_wgd.size_y - 1) * this.options.widget_margins[1]))
        });

        $widget.attr({
            'data-col': new_wgd.col,
            'data-row': new_wgd.row,
            'data-sizex': new_wgd.size_x,
            'data-sizey': new_wgd.size_y
        });

        if (empty_cols.length) {
            var cols_to_remove_holes = [
                empty_cols[0], new_wgd.row,
                empty_cols[empty_cols.length - 1] - empty_cols[0] + 1,
                Math.min(old_size_y, new_wgd.size_y),
                $widget
            ];

            this.remove_empty_cells.apply(this, cols_to_remove_holes);
        }

        if (empty_rows.length) {
            var rows_to_remove_holes = [
                new_wgd.col, new_wgd.row, new_wgd.size_x, new_wgd.size_y, $widget
            ];
            this.remove_empty_cells.apply(this, rows_to_remove_holes);
        }

        this.move_widget_up($widget);

        return this;
    };


    /**
    * Move down widgets in cells represented by the arguments col, row, size_x,
    * size_y
    *
    * @method empty_cells
    * @param {Number} col The column where the group of cells begin.
    * @param {Number} row The row where the group of cells begin.
    * @param {Number} size_x The number of columns that the group of cells
    * occupy.
    * @param {Number} size_y The number of rows that the group of cells
    * occupy.
    * @param {HTMLElement} $exclude Exclude widgets from being moved.
    * @return {Class} Returns the instance of the Gridster Class.
    */
    fn.empty_cells = function(col, row, size_x, size_y, $exclude) {
        var $nexts = this.widgets_below({
                col: col,
                row: row - size_y,
                size_x: size_x,
                size_y: size_y
            });

        $nexts.not($exclude).each($.proxy(function(i, w) {
            var $w = $( w ),
                wgd = $w.coords().grid;
            if ( !(wgd.row <= (row + size_y - 1))) { return; }
            var diff =  (row + size_y) - wgd.row;
            this.move_widget_down($w, diff);
        }, this));

        this.set_dom_grid_height();

        return this;
    };


    /**
    * Move up widgets below cells represented by the arguments col, row, size_x,
    * size_y.
    *
    * @method remove_empty_cells
    * @param {Number} col The column where the group of cells begin.
    * @param {Number} row The row where the group of cells begin.
    * @param {Number} size_x The number of columns that the group of cells
    * occupy.
    * @param {Number} size_y The number of rows that the group of cells
    * occupy.
    * @param {HTMLElement} exclude Exclude widgets from being moved.
    * @return {Class} Returns the instance of the Gridster Class.
    */
    fn.remove_empty_cells = function(col, row, size_x, size_y, exclude) {
        var $nexts = this.widgets_below({
            col: col,
            row: row,
            size_x: size_x,
            size_y: size_y
        });

        $nexts.not(exclude).each($.proxy(function(i, widget) {
            this.move_widget_up( $(widget), size_y );
        }, this));

        this.set_dom_grid_height();

        return this;
    };


    /**
    * Get the most left column below to add a new widget.
    *
    * @method next_position
    * @param {Number} size_x The nº of rows the widget occupies horizontally.
    * @param {Number} size_y The nº of columns the widget occupies vertically.
    * @return {Object} Returns a grid coords object representing the future
    *  widget coords.
    */
    fn.next_position = function(size_x, size_y) {
        size_x || (size_x = 1);
        size_y || (size_y = 1);
        var ga = this.gridmap;
        var cols_l = ga.length;
        var valid_pos = [];
        var rows_l;

        for (var c = 1; c < cols_l; c++) {
            rows_l = ga[c].length;
            for (var r = 1; r <= rows_l; r++) {
                var can_move_to = this.can_move_to({
                    size_x: size_x,
                    size_y: size_y
                }, c, r);

                if (can_move_to) {
                    valid_pos.push({
                        col: c,
                        row: r,
                        size_y: size_y,
                        size_x: size_x
                    });
                }
            }
        }

        if (valid_pos.length) {
            return Gridster.sort_by_row_and_col_asc(valid_pos)[0];
        }
        return false;
    };


    /**
    * Remove a widget from the grid.
    *
    * @method remove_widget
    * @param {HTMLElement} el The jQuery wrapped HTMLElement you want to remove.
    * @param {Boolean|Function} silent If true, widgets below the removed one
    * will not move up. If a Function is passed it will be used as callback.
    * @param {Function} callback Function executed when the widget is removed.
    * @return {Class} Returns the instance of the Gridster Class.
    */
    fn.remove_widget = function(el, silent, callback) {
        var $el = el instanceof $ ? el : $(el);
        var wgd = $el.coords().grid;

        // if silent is a function assume it's a callback
        if ($.isFunction(silent)) {
            callback = silent;
            silent = false;
        }

        this.cells_occupied_by_placeholder = {};
        this.$widgets = this.$widgets.not($el);

        var $nexts = this.widgets_below($el);

        this.remove_from_gridmap(wgd);

        $el.fadeOut($.proxy(function() {
            $el.remove();

            if (!silent) {
                $nexts.each($.proxy(function(i, widget) {
                    this.move_widget_up( $(widget), wgd.size_y );
                }, this));
            }

            this.set_dom_grid_height();

            if (callback) {
                callback.call(this, el);
            }
        }, this));

        return this;
    };


    /**
    * Remove all widgets from the grid.
    *
    * @method remove_all_widgets
    * @param {Function} callback Function executed for each widget removed.
    * @return {Class} Returns the instance of the Gridster Class.
    */
    fn.remove_all_widgets = function(callback) {
        this.$widgets.each($.proxy(function(i, el){
              this.remove_widget(el, true, callback);
        }, this));

        return this;
    };


    /**
    * Returns a serialized array of the widgets in the grid.
    *
    * @method serialize
    * @param {HTMLElement} [$widgets] The collection of jQuery wrapped
    *  HTMLElements you want to serialize. If no argument is passed all widgets
    *  will be serialized.
    * @return {Array} Returns an Array of Objects with the data specified in
    *  the serialize_params option.
    */
    fn.serialize = function($widgets) {
        $widgets || ($widgets = this.$widgets);

        return $widgets.map($.proxy(function(i, widget) {
            var $w = $(widget);
            return this.options.serialize_params($w, $w.coords().grid);
        }, this)).get();
    };


    /**
    * Returns a serialized array of the widgets that have changed their
    *  position.
    *
    * @method serialize_changed
    * @return {Array} Returns an Array of Objects with the data specified in
    *  the serialize_params option.
    */
    fn.serialize_changed = function() {
        return this.serialize(this.$changed);
    };


    /**
    * Convert widgets from DOM elements to "widget grid data" Objects.
    *
    * @method dom_to_coords
    * @param {HTMLElement} $widget The widget to be converted.
    */
    fn.dom_to_coords = function($widget) {
        return {
            'col': parseInt($widget.attr('data-col'), 10),
            'row': parseInt($widget.attr('data-row'), 10),
            'size_x': parseInt($widget.attr('data-sizex'), 10) || 1,
            'size_y': parseInt($widget.attr('data-sizey'), 10) || 1,
            'max_size_x': parseInt($widget.attr('data-max-sizex'), 10) || false,
            'max_size_y': parseInt($widget.attr('data-max-sizey'), 10) || false,
            'min_size_x': parseInt($widget.attr('data-min-sizex'), 10) || false,
            'min_size_y': parseInt($widget.attr('data-min-sizey'), 10) || false,
            'el': $widget
        };
    };


    /**
    * Creates the grid coords object representing the widget an add it to the
    * mapped array of positions.
    *
    * @method register_widget
    * @param {HTMLElement|Object} $el jQuery wrapped HTMLElement representing
    *  the widget, or an "widget grid data" Object with (col, row, el ...).
    * @return {Boolean} Returns true if the widget final position is different
    *  than the original.
    */
    fn.register_widget = function($el) {
        var isDOM = $el instanceof $;
        var wgd = isDOM ? this.dom_to_coords($el) : $el;
        var posChanged = false;
        isDOM || ($el = wgd.el);

        var empty_upper_row = this.can_go_widget_up(wgd);
        if (empty_upper_row) {
            wgd.row = empty_upper_row;
            $el.attr('data-row', empty_upper_row);
            this.$el.trigger('gridster:positionchanged', [wgd]);
            posChanged = true;
        }

        if (this.options.avoid_overlapped_widgets &&
            !this.can_move_to(
             {size_x: wgd.size_x, size_y: wgd.size_y}, wgd.col, wgd.row)
        ) {
            $.extend(wgd, this.next_position(wgd.size_x, wgd.size_y));
            $el.attr({
                'data-col': wgd.col,
                'data-row': wgd.row,
                'data-sizex': wgd.size_x,
                'data-sizey': wgd.size_y
            });
            posChanged = true;
        }

        // attach Coord object to player data-coord attribute
        $el.data('coords', $el.coords());
        // Extend Coord object with grid position info
        $el.data('coords').grid = wgd;

        this.add_to_gridmap(wgd, $el);

        this.options.resize.enabled && this.add_resize_handle($el);

        return posChanged;
    };


    /**
    * Update in the mapped array of positions the value of cells represented by
    * the grid coords object passed in the `grid_data` param.
    *
    * @param {Object} grid_data The grid coords object representing the cells
    *  to update in the mapped array.
    * @param {HTMLElement|Boolean} value Pass `false` or the jQuery wrapped
    *  HTMLElement, depends if you want to delete an existing position or add
    *  a new one.
    * @method update_widget_position
    * @return {Class} Returns the instance of the Gridster Class.
    */
    fn.update_widget_position = function(grid_data, value) {
        this.for_each_cell_occupied(grid_data, function(col, row) {
            if (!this.gridmap[col]) { return this; }
            this.gridmap[col][row] = value;
        });
        return this;
    };


    /**
    * Update the width and height for a widgets coordinate data.
    *
    * @param {HTMLElement} $widget The widget to update.
    * @param width The new width for this widget.
    * @param height The new height for this widget.
    * @method update_widget_dimensions
    * @return {Class} Returns the instance of the Gridster Class.
    */
    fn.update_widget_dimensions = function($widget, width, height) {
        $widget.data('coords').update({
            width: width,
            height: height
        });
        return this;
    };


    /**
    * Update dimensions for all widgets in the grid.
    *
    * @method update_widgets_dimensions
    * @return {Class} Returns the instance of the Gridster Class.
    */
    fn.update_widgets_dimensions = function() {
        $.each(this.$widgets, $.proxy(function(idx, widget) {
            var wgd = $(widget).coords().grid;
            var width = (wgd.size_x * (this.is_responsive() ? this.get_responsive_col_width() : this.options.widget_base_dimensions[0]) +
            ((wgd.size_x - 1) * this.options.widget_margins[0]));

            var height = (wgd.size_y * this.options.widget_base_dimensions[1] +
            ((wgd.size_y - 1) * this.options.widget_margins[1]));

            this.update_widget_dimensions($(widget), width, height);
        }, this));
        return this;
    };


    /**
    * Remove a widget from the mapped array of positions.
    *
    * @method remove_from_gridmap
    * @param {Object} grid_data The grid coords object representing the cells
    *  to update in the mapped array.
    * @return {Class} Returns the instance of the Gridster Class.
    */
    fn.remove_from_gridmap = function(grid_data) {
        return this.update_widget_position(grid_data, false);
    };


    /**
    * Add a widget to the mapped array of positions.
    *
    * @method add_to_gridmap
    * @param {Object} grid_data The grid coords object representing the cells
    *  to update in the mapped array.
    * @param {HTMLElement|Boolean} value The value to set in the specified
    *  position .
    * @return {Class} Returns the instance of the Gridster Class.
    */
    fn.add_to_gridmap = function(grid_data, value) {
        this.update_widget_position(grid_data, value || grid_data.el);

        if (grid_data.el) {
            var $widgets = this.widgets_below(grid_data.el);
            $widgets.each($.proxy(function(i, widget) {
                this.move_widget_up( $(widget));
            }, this));
        }
    };


    /**
    * Make widgets draggable.
    *
    * @uses Draggable
    * @method draggable
    * @return {Class} Returns the instance of the Gridster Class.
    */
    fn.draggable = function() {
        var self = this;
        var draggable_options = $.extend(true, {}, this.options.draggable, {
            offset_left: this.options.widget_margins[0],
            offset_top: this.options.widget_margins[1],
            container_width: (this.cols * this.min_widget_width) + ((this.cols + 1) * this.options.widget_margins[0]),
            limit: true,
            start: function(event, ui) {
                self.$widgets.filter('.player-revert')
                    .removeClass('player-revert');

                self.$player = $(this);
                self.$helper = $(ui.$helper);

                self.helper = !self.$helper.is(self.$player);

                self.on_start_drag.call(self, event, ui);
                self.$el.trigger('gridster:dragstart');
            },
            stop: function(event, ui) {
                self.on_stop_drag.call(self, event, ui);
                self.$el.trigger('gridster:dragstop');
            },
            drag: throttle(function(event, ui) {
                self.on_drag.call(self, event, ui);
                self.$el.trigger('gridster:drag');
            }, 60)
          });

        this.drag_api = this.$el.gridDraggable(draggable_options);
        return this;
    };


    /**
    * Bind resize events to get resize working.
    *
    * @method resizable
    * @return {Class} Returns instance of gridster Class.
    */
    fn.resizable = function() {
        this.resize_api = this.$el.gridDraggable({
            items: '.' + this.options.resize.handle_class,
            offset_left: this.options.widget_margins[0],
            container_width: this.container_width,
            move_element: false,
            resize: true,
            limit: this.options.autogrow_cols ? false : true,
            start: $.proxy(this.on_start_resize, this),
            stop: $.proxy(function(event, ui) {
                delay($.proxy(function() {
                    this.on_stop_resize(event, ui);
                }, this), 120);
            }, this),
            drag: throttle($.proxy(this.on_resize, this), 60)
        });

        return this;
    };


    /**
    * Setup things required for resizing. Like build templates for drag handles.
    *
    * @method setup_resize
    * @return {Class} Returns instance of gridster Class.
    */
    fn.setup_resize = function() {
        this.resize_handle_class = this.options.resize.handle_class;
        var axes = this.options.resize.axes;
        var handle_tpl = '<span class="' + this.resize_handle_class + ' ' +
            this.resize_handle_class + '-{type}" />';

        this.resize_handle_tpl = $.map(axes, function(type) {
            return handle_tpl.replace('{type}', type);
        }).join('');

        if ($.isArray(this.options.draggable.ignore_dragging)) {
            this.options.draggable.ignore_dragging.push(
                '.' + this.resize_handle_class);
        }

        return this;
    };


    /**
    * This function is executed when the player begins to be dragged.
    *
    * @method on_start_drag
    * @param {Event} event The original browser event
    * @param {Object} ui A prepared ui object with useful drag-related data
    */
    fn.on_start_drag = function(event, ui) {
        this.$helper.add(this.$player).add(this.$wrapper).addClass('dragging');

        this.highest_col = this.get_highest_occupied_cell().col;

        this.$player.addClass('player');
        this.player_grid_data = this.$player.coords().grid;
        this.placeholder_grid_data = $.extend({}, this.player_grid_data);

        this.set_dom_grid_height(this.$el.height() +
            (this.player_grid_data.size_y * this.min_widget_height));

        this.set_dom_grid_width(this.cols);

        var pgd_sizex = this.player_grid_data.size_x;
        var cols_diff = this.cols - this.highest_col;

        if (this.options.autogrow_cols && cols_diff <= pgd_sizex) {
            this.add_faux_cols(Math.min(pgd_sizex - cols_diff, 1));
        }

        var colliders = this.faux_grid;
        var coords = this.$player.data('coords').coords;

        this.cells_occupied_by_player = this.get_cells_occupied(
            this.player_grid_data);
        this.cells_occupied_by_placeholder = this.get_cells_occupied(
            this.placeholder_grid_data);

        this.last_cols = [];
        this.last_rows = [];

        // see jquery.collision.js
        this.collision_api = this.$helper.collision(
            colliders, this.options.collision);

        this.$preview_holder = $('<' + this.$player.get(0).tagName + ' />', {
              'class': 'preview-holder',
              'data-row': this.$player.attr('data-row'),
              'data-col': this.$player.attr('data-col'),
              css: {
                  width: coords.width,
                  height: coords.height
              }
        }).appendTo(this.$el);

        if (this.options.draggable.start) {
          this.options.draggable.start.call(this, event, ui);
        }
    };


    /**
    * This function is executed when the player is being dragged.
    *
    * @method on_drag
    * @param {Event} event The original browser event
    * @param {Object} ui A prepared ui object with useful drag-related data
    */
    fn.on_drag = function(event, ui) {
        //break if dragstop has been fired
        if (this.$player === null) {
            return false;
        }

        var abs_offset = {
            left: ui.position.left + this.baseX,
            top: ui.position.top + this.baseY
        };

        // auto grow cols
        if (this.options.autogrow_cols) {
            var prcol = this.placeholder_grid_data.col +
                this.placeholder_grid_data.size_x - 1;

            // "- 1" due to adding at least 1 column in on_start_drag
            if (prcol >= this.cols - 1 && this.options.max_cols >= this.cols + 1) {
                this.add_faux_cols(1);
                this.set_dom_grid_width(this.cols + 1);
                this.drag_api.set_limits((this.cols * this.min_widget_width) + ((this.cols + 1) * this.options.widget_margins[0]));
            }

            this.collision_api.set_colliders(this.faux_grid);
        }

        this.colliders_data = this.collision_api.get_closest_colliders(
            abs_offset);

        this.on_overlapped_column_change(
            this.on_start_overlapping_column, this.on_stop_overlapping_column);

        this.on_overlapped_row_change(
            this.on_start_overlapping_row, this.on_stop_overlapping_row);


        if (this.helper && this.$player) {
            this.$player.css({
                'left': ui.position.left,
                'top': ui.position.top
            });
        }

        if (this.options.draggable.drag) {
            this.options.draggable.drag.call(this, event, ui);
        }
    };


    /**
    * This function is executed when the player stops being dragged.
    *
    * @method on_stop_drag
    * @param {Event} event The original browser event
    * @param {Object} ui A prepared ui object with useful drag-related data
    */
    fn.on_stop_drag = function(event, ui) {
        this.$helper.add(this.$player).add(this.$wrapper)
            .removeClass('dragging');

        ui.position.left = ui.position.left + this.baseX;
        ui.position.top = ui.position.top + this.baseY;
        this.colliders_data = this.collision_api.get_closest_colliders(
            ui.position);

        this.on_overlapped_column_change(
            this.on_start_overlapping_column,
            this.on_stop_overlapping_column
        );

        this.on_overlapped_row_change(
            this.on_start_overlapping_row,
            this.on_stop_overlapping_row
        );

        this.$player.addClass('player-revert').removeClass('player')
            .attr({
                'data-col': this.placeholder_grid_data.col,
                'data-row': this.placeholder_grid_data.row
            }).css({
                'left': '',
                'top': ''
            });

        this.$changed = this.$changed.add(this.$player);

        this.cells_occupied_by_player = this.get_cells_occupied(
            this.placeholder_grid_data);
        this.set_cells_player_occupies(
            this.placeholder_grid_data.col, this.placeholder_grid_data.row);

        this.$player.coords().grid.row = this.placeholder_grid_data.row;
        this.$player.coords().grid.col = this.placeholder_grid_data.col;

        if (this.options.draggable.stop) {
          this.options.draggable.stop.call(this, event, ui);
        }

        this.$preview_holder.remove();

        this.$player = null;
        this.$helper = null;
        this.placeholder_grid_data = {};
        this.player_grid_data = {};
        this.cells_occupied_by_placeholder = {};
        this.cells_occupied_by_player = {};

        this.set_dom_grid_height();
        this.set_dom_grid_width();

        if (this.options.autogrow_cols) {
            this.drag_api.set_limits((this.cols * this.min_widget_width) + ((this.cols + 1) * this.options.widget_margins[0]));
        }
    };


    /**
    * This function is executed every time a widget starts to be resized.
    *
    * @method on_start_resize
    * @param {Event} event The original browser event
    * @param {Object} ui A prepared ui object with useful drag-related data
    */
    fn.on_start_resize = function(event, ui) {
        this.$resized_widget = ui.$player.closest('.gs-w');
        this.resize_coords = this.$resized_widget.coords();
        this.resize_wgd = this.resize_coords.grid;
        this.resize_initial_width = this.resize_coords.coords.width;
        this.resize_initial_height = this.resize_coords.coords.height;
        this.resize_initial_sizex = this.resize_coords.grid.size_x;
        this.resize_initial_sizey = this.resize_coords.grid.size_y;
        this.resize_initial_col = this.resize_coords.grid.col;
        this.resize_last_sizex = this.resize_initial_sizex;
        this.resize_last_sizey = this.resize_initial_sizey;

        this.resize_max_size_x = Math.min(this.resize_wgd.max_size_x ||
            this.options.resize.max_size[0],
            this.options.max_cols - this.resize_initial_col + 1);
        this.resize_max_size_y = this.resize_wgd.max_size_y ||
            this.options.resize.max_size[1];

        this.resize_min_size_x = (this.resize_wgd.min_size_x ||
            this.options.resize.min_size[0] || 1);
        this.resize_min_size_y = (this.resize_wgd.min_size_y ||
            this.options.resize.min_size[1] || 1);

        this.resize_initial_last_col = this.get_highest_occupied_cell().col;

        this.set_dom_grid_width(this.cols);

        this.resize_dir = {
            right: ui.$player.is('.' + this.resize_handle_class + '-x'),
            bottom: ui.$player.is('.' + this.resize_handle_class + '-y')
        };

        if(!this.is_responsive()) {
          this.$resized_widget.css({
            'min-width': this.options.widget_base_dimensions[0],
            'min-height': this.options.widget_base_dimensions[1]
          });
        }

        var nodeName = this.$resized_widget.get(0).tagName;
        this.$resize_preview_holder = $('<' + nodeName + ' />', {
              'class': 'preview-holder resize-preview-holder',
              'data-row': this.$resized_widget.attr('data-row'),
              'data-col': this.$resized_widget.attr('data-col'),
              'css': {
                  'width': this.resize_initial_width,
                  'height': this.resize_initial_height
              }
        }).appendTo(this.$el);

        this.$resized_widget.addClass('resizing');

		if (this.options.resize.start) {
            this.options.resize.start.call(this, event, ui, this.$resized_widget);
        }

        this.$el.trigger('gridster:resizestart');
    };


    /**
    * This function is executed every time a widget stops being resized.
    *
    * @method on_stop_resize
    * @param {Event} event The original browser event
    * @param {Object} ui A prepared ui object with useful drag-related data
    */
    fn.on_stop_resize = function(event, ui) {
        this.$resized_widget
            .removeClass('resizing')
            .css({
                'width': '',
                'height': ''
            });

        delay($.proxy(function() {
            this.$resize_preview_holder
                .remove()
                .css({
                    'min-width': '',
                    'min-height': ''
                });

            if (this.options.resize.stop) {
                this.options.resize.stop.call(this, event, ui, this.$resized_widget);
            }

            this.$el.trigger('gridster:resizestop');
        }, this), 300);

        this.set_dom_grid_width();

        if (this.options.autogrow_cols) {
            this.drag_api.set_limits(this.cols * this.min_widget_width);
        }
    };


    /**
    * This function is executed when a widget is being resized.
    *
    * @method on_resize
    * @param {Event} event The original browser event
    * @param {Object} ui A prepared ui object with useful drag-related data
    */
    fn.on_resize = function(event, ui) {
        var rel_x = (ui.pointer.diff_left);
        var rel_y = (ui.pointer.diff_top);
        var wbd_x = this.is_responsive() ? this.get_responsive_col_width() : this.options.widget_base_dimensions[0];
        var wbd_y = this.options.widget_base_dimensions[1];
        var margin_x = this.options.widget_margins[0];
        var margin_y = this.options.widget_margins[1];
        var max_size_x = this.resize_max_size_x;
        var min_size_x = this.resize_min_size_x;
        var max_size_y = this.resize_max_size_y;
        var min_size_y = this.resize_min_size_y;
        var autogrow = this.options.autogrow_cols;
        var width;

        var inc_units_x = Math.ceil((rel_x / (wbd_x + margin_x * 2)) - 0.2);
        var inc_units_y = Math.ceil((rel_y / (wbd_y + margin_y * 2)) - 0.2);

        var size_x = Math.max(1, this.resize_initial_sizex + inc_units_x);
        var size_y = Math.max(1, this.resize_initial_sizey + inc_units_y);

        // Max number of cols this widget can be in width
        var max_cols = Math.floor((this.container_width / this.min_widget_width) - this.resize_initial_col + 1);

        var limit_width = (max_cols * this.min_widget_width) + ((max_cols - 1) * margin_x);

        size_x = Math.max(Math.min(size_x, max_size_x), min_size_x);
        size_x = Math.min(max_cols, size_x);
        width = (max_size_x * wbd_x) + ((size_x - 1) * margin_x );
        max_width = Math.min(width, limit_width);
        min_width = (min_size_x * wbd_x) + ((size_x - 1) * margin_x);

        size_y = Math.max(Math.min(size_y, max_size_y), min_size_y);
        max_height = (max_size_y * wbd_y) + ((size_y - 1) * margin_y);
        min_height = (min_size_y * wbd_y) + ((size_y - 1) * margin_y);

        if (this.resize_dir.right) {
            size_y = this.resize_initial_sizey;
        } else if (this.resize_dir.bottom) {
            size_x = this.resize_initial_sizex;
        }

        if (autogrow) {
            var last_widget_col = this.resize_initial_col + size_x - 1;
            if (autogrow && this.resize_initial_last_col <= last_widget_col) {
                this.set_dom_grid_width(Math.max(last_widget_col + 1, this.cols));

                if (this.cols < last_widget_col) {
                    this.add_faux_cols(last_widget_col - this.cols);
                }
            }
        }

        var css_props = {};
        !this.resize_dir.bottom && (css_props.width = Math.max(Math.min(
            this.resize_initial_width + rel_x, max_width), min_width));
        !this.resize_dir.right && (css_props.height = Math.max(Math.min(
            this.resize_initial_height + rel_y, max_height), min_height));

        this.$resized_widget.css(css_props);

        if (size_x !== this.resize_last_sizex ||
            size_y !== this.resize_last_sizey) {

            this.resize_widget(this.$resized_widget, size_x, size_y, false);
            this.set_dom_grid_width(this.cols);

            this.$resize_preview_holder.css({
                'width': '',
                'height': ''
            }).attr({
                'data-row': this.$resized_widget.attr('data-row'),
                'data-sizex': size_x,
                'data-sizey': size_y
            });
        }

        if (this.options.resize.resize) {
            this.options.resize.resize.call(this, event, ui, this.$resized_widget);
        }

        this.$el.trigger('gridster:resize');

        this.resize_last_sizex = size_x;
        this.resize_last_sizey = size_y;
    };


    /**
    * Executes the callbacks passed as arguments when a column begins to be
    * overlapped or stops being overlapped.
    *
    * @param {Function} start_callback Function executed when a new column
    *  begins to be overlapped. The column is passed as first argument.
    * @param {Function} stop_callback Function executed when a column stops
    *  being overlapped. The column is passed as first argument.
    * @method on_overlapped_column_change
    * @return {Class} Returns the instance of the Gridster Class.
    */
    fn.on_overlapped_column_change = function(start_callback, stop_callback) {
        if (!this.colliders_data.length) {
            return this;
        }
        var cols = this.get_targeted_columns(
            this.colliders_data[0].el.data.col);

        var last_n_cols = this.last_cols.length;
        var n_cols = cols.length;
        var i;

        for (i = 0; i < n_cols; i++) {
            if ($.inArray(cols[i], this.last_cols) === -1) {
                (start_callback || $.noop).call(this, cols[i]);
            }
        }

        for (i = 0; i< last_n_cols; i++) {
            if ($.inArray(this.last_cols[i], cols) === -1) {
                (stop_callback || $.noop).call(this, this.last_cols[i]);
            }
        }

        this.last_cols = cols;

        return this;
    };


    /**
    * Executes the callbacks passed as arguments when a row starts to be
    * overlapped or stops being overlapped.
    *
    * @param {Function} start_callback Function executed when a new row begins
    *  to be overlapped. The row is passed as first argument.
    * @param {Function} end_callback Function executed when a row stops being
    *  overlapped. The row is passed as first argument.
    * @method on_overlapped_row_change
    * @return {Class} Returns the instance of the Gridster Class.
    */
    fn.on_overlapped_row_change = function(start_callback, end_callback) {
        if (!this.colliders_data.length) {
            return this;
        }
        var rows = this.get_targeted_rows(this.colliders_data[0].el.data.row);
        var last_n_rows = this.last_rows.length;
        var n_rows = rows.length;
        var i;

        for (i = 0; i < n_rows; i++) {
            if ($.inArray(rows[i], this.last_rows) === -1) {
                (start_callback || $.noop).call(this, rows[i]);
            }
        }

        for (i = 0; i < last_n_rows; i++) {
            if ($.inArray(this.last_rows[i], rows) === -1) {
                (end_callback || $.noop).call(this, this.last_rows[i]);
            }
        }

        this.last_rows = rows;
    };


    /**
    * Sets the current position of the player
    *
    * @param {Number} col
    * @param {Number} row
    * @param {Boolean} no_player
    * @method set_player
    * @return {object}
    */
    fn.set_player = function(col, row, no_player) {
        var self = this;
        if (!no_player) {
            this.empty_cells_player_occupies();
        }
        var cell = !no_player ? self.colliders_data[0].el.data : {col: col};
        var to_col = cell.col;
        var to_row = row || cell.row;

        this.player_grid_data = {
            col: to_col,
            row: to_row,
            size_y : this.player_grid_data.size_y,
            size_x : this.player_grid_data.size_x
        };

        this.cells_occupied_by_player = this.get_cells_occupied(
            this.player_grid_data);

        var $overlapped_widgets = this.get_widgets_overlapped(
            this.player_grid_data);

        var constraints = this.widgets_constraints($overlapped_widgets);

        this.manage_movements(constraints.can_go_up, to_col, to_row);
        this.manage_movements(constraints.can_not_go_up, to_col, to_row);

        /* if there is not widgets overlapping in the new player position,
         * update the new placeholder position. */
        if (!$overlapped_widgets.length) {
            var pp = this.can_go_player_up(this.player_grid_data);
            if (pp !== false) {
                to_row = pp;
            }
            this.set_placeholder(to_col, to_row);
        }

        return {
            col: to_col,
            row: to_row
        };
    };


    /**
    * See which of the widgets in the $widgets param collection can go to
    * a upper row and which not.
    *
    * @method widgets_contraints
    * @param {jQuery} $widgets A jQuery wrapped collection of
    * HTMLElements.
    * @return {object} Returns a literal Object with two keys: `can_go_up` &
    * `can_not_go_up`. Each contains a set of HTMLElements.
    */
    fn.widgets_constraints = function($widgets) {
        var $widgets_can_go_up = $([]);
        var $widgets_can_not_go_up;
        var wgd_can_go_up = [];
        var wgd_can_not_go_up = [];

        $widgets.each($.proxy(function(i, w) {
            var $w = $(w);
            var wgd = $w.coords().grid;
            if (this.can_go_widget_up(wgd)) {
                $widgets_can_go_up = $widgets_can_go_up.add($w);
                wgd_can_go_up.push(wgd);
            } else {
                wgd_can_not_go_up.push(wgd);
            }
        }, this));

        $widgets_can_not_go_up = $widgets.not($widgets_can_go_up);

        return {
            can_go_up: Gridster.sort_by_row_asc(wgd_can_go_up),
            can_not_go_up: Gridster.sort_by_row_desc(wgd_can_not_go_up)
        };
    };


    /**
    * Sorts an Array of grid coords objects (representing the grid coords of
    * each widget) in descending way.
    *
    * @method manage_movements
    * @param {jQuery} $widgets A jQuery collection of HTMLElements
    *  representing the widgets you want to move.
    * @param {Number} to_col The column to which we want to move the widgets.
    * @param {Number} to_row The row to which we want to move the widgets.
    * @return {Class} Returns the instance of the Gridster Class.
    */
    fn.manage_movements = function($widgets, to_col, to_row) {
        $.each($widgets, $.proxy(function(i, w) {
            var wgd = w;
            var $w = wgd.el;

            var can_go_widget_up = this.can_go_widget_up(wgd);

            if (can_go_widget_up) {
                //target CAN go up
                //so move widget up
                this.move_widget_to($w, can_go_widget_up);
                this.set_placeholder(to_col, can_go_widget_up + wgd.size_y);

            } else {
                //target can't go up
                var can_go_player_up = this.can_go_player_up(
                    this.player_grid_data);

                if (!can_go_player_up) {
                    // target can't go up
                    // player cant't go up
                    // so we need to move widget down to a position that dont
                    // overlaps player
                    var y = (to_row + this.player_grid_data.size_y) - wgd.row;

                    this.move_widget_down($w, y);
                    this.set_placeholder(to_col, to_row);
                }
            }
        }, this));

        return this;
    };

    /**
    * Determines if there is a widget in the row and col given. Or if the
    * HTMLElement passed as first argument is the player.
    *
    * @method is_player
    * @param {Number|HTMLElement} col_or_el A jQuery wrapped collection of
    * HTMLElements.
    * @param {Number} [row] The column to which we want to move the widgets.
    * @return {Boolean} Returns true or false.
    */
    fn.is_player = function(col_or_el, row) {
        if (row && !this.gridmap[col_or_el]) { return false; }
        var $w = row ? this.gridmap[col_or_el][row] : col_or_el;
        return $w && ($w.is(this.$player) || $w.is(this.$helper));
    };


    /**
    * Determines if the widget that is being dragged is currently over the row
    * and col given.
    *
    * @method is_player_in
    * @param {Number} col The column to check.
    * @param {Number} row The row to check.
    * @return {Boolean} Returns true or false.
    */
    fn.is_player_in = function(col, row) {
        var c = this.cells_occupied_by_player || {};
        return $.inArray(col, c.cols) >= 0 && $.inArray(row, c.rows) >= 0;
    };


    /**
    * Determines if the placeholder is currently over the row and col given.
    *
    * @method is_placeholder_in
    * @param {Number} col The column to check.
    * @param {Number} row The row to check.
    * @return {Boolean} Returns true or false.
    */
    fn.is_placeholder_in = function(col, row) {
        var c = this.cells_occupied_by_placeholder || {};
        return this.is_placeholder_in_col(col) && $.inArray(row, c.rows) >= 0;
    };


    /**
    * Determines if the placeholder is currently over the column given.
    *
    * @method is_placeholder_in_col
    * @param {Number} col The column to check.
    * @return {Boolean} Returns true or false.
    */
    fn.is_placeholder_in_col = function(col) {
        var c = this.cells_occupied_by_placeholder || [];
        return $.inArray(col, c.cols) >= 0;
    };


    /**
    * Determines if the cell represented by col and row params is empty.
    *
    * @method is_empty
    * @param {Number} col The column to check.
    * @param {Number} row The row to check.
    * @return {Boolean} Returns true or false.
    */
    fn.is_empty = function(col, row) {
        if (typeof this.gridmap[col] !== 'undefined') {
			if(typeof this.gridmap[col][row] !== 'undefined' &&
				 this.gridmap[col][row] === false
			) {
				return true;
			}
			return false;
		}
		return true;
    };


    /**
    * Determines if the cell represented by col and row params is occupied.
    *
    * @method is_occupied
    * @param {Number} col The column to check.
    * @param {Number} row The row to check.
    * @return {Boolean} Returns true or false.
    */
    fn.is_occupied = function(col, row) {
        if (!this.gridmap[col]) {
            return false;
        }

        if (this.gridmap[col][row]) {
            return true;
        }
        return false;
    };


    /**
    * Determines if there is a widget in the cell represented by col/row params.
    *
    * @method is_widget
    * @param {Number} col The column to check.
    * @param {Number} row The row to check.
    * @return {Boolean|HTMLElement} Returns false if there is no widget,
    * else returns the jQuery HTMLElement
    */
    fn.is_widget = function(col, row) {
        var cell = this.gridmap[col];
        if (!cell) {
            return false;
        }

        cell = cell[row];

        if (cell) {
            return cell;
        }

        return false;
    };


    /**
    * Determines if there is a widget in the cell represented by col/row
    * params and if this is under the widget that is being dragged.
    *
    * @method is_widget_under_player
    * @param {Number} col The column to check.
    * @param {Number} row The row to check.
    * @return {Boolean} Returns true or false.
    */
    fn.is_widget_under_player = function(col, row) {
        if (this.is_widget(col, row)) {
            return this.is_player_in(col, row);
        }
        return false;
    };


    /**
    * Get widgets overlapping with the player or with the object passed
    * representing the grid cells.
    *
    * @method get_widgets_under_player
    * @return {HTMLElement} Returns a jQuery collection of HTMLElements
    */
    fn.get_widgets_under_player = function(cells) {
        cells || (cells = this.cells_occupied_by_player || {cols: [], rows: []});
        var $widgets = $([]);

        $.each(cells.cols, $.proxy(function(i, col) {
            $.each(cells.rows, $.proxy(function(i, row) {
                if(this.is_widget(col, row)) {
                    $widgets = $widgets.add(this.gridmap[col][row]);
                }
            }, this));
        }, this));

        return $widgets;
    };


    /**
    * Put placeholder at the row and column specified.
    *
    * @method set_placeholder
    * @param {Number} col The column to which we want to move the
    *  placeholder.
    * @param {Number} row The row to which we want to move the
    *  placeholder.
    * @return {Class} Returns the instance of the Gridster Class.
    */
    fn.set_placeholder = function(col, row) {
        var phgd = $.extend({}, this.placeholder_grid_data);
        var $nexts = this.widgets_below({
                col: phgd.col,
                row: phgd.row,
                size_y: phgd.size_y,
                size_x: phgd.size_x
            });

        // Prevents widgets go out of the grid
        var right_col = (col + phgd.size_x - 1);
        if (right_col > this.cols) {
            col = col - (right_col - col);
        }

        var moved_down = this.placeholder_grid_data.row < row;
        var changed_column = this.placeholder_grid_data.col !== col;

        this.placeholder_grid_data.col = col;
        this.placeholder_grid_data.row = row;

        this.cells_occupied_by_placeholder = this.get_cells_occupied(
            this.placeholder_grid_data);

        this.$preview_holder.attr({
            'data-row' : row,
            'data-col' : col
        });

        if (moved_down || changed_column) {
            $nexts.each($.proxy(function(i, widget) {
                this.move_widget_up(
                 $(widget), this.placeholder_grid_data.col - col + phgd.size_y);
            }, this));
        }

        var $widgets_under_ph = this.get_widgets_under_player(
            this.cells_occupied_by_placeholder);

        if ($widgets_under_ph.length) {
            $widgets_under_ph.each($.proxy(function(i, widget) {
                var $w = $(widget);
                this.move_widget_down(
                 $w, row + phgd.size_y - $w.data('coords').grid.row);
            }, this));
        }

    };


    /**
    * Determines whether the player can move to a position above.
    *
    * @method can_go_player_up
    * @param {Object} widget_grid_data The actual grid coords object of the
    *  player.
    * @return {Number|Boolean} If the player can be moved to an upper row
    *  returns the row number, else returns false.
    */
    fn.can_go_player_up = function(widget_grid_data) {
        var p_bottom_row = widget_grid_data.row + widget_grid_data.size_y - 1;
        var result = true;
        var upper_rows = [];
        var min_row = 10000;
        var $widgets_under_player = this.get_widgets_under_player();

        /* generate an array with columns as index and array with upper rows
         * empty as value */
        this.for_each_column_occupied(widget_grid_data, function(tcol) {
            var grid_col = this.gridmap[tcol];
            var r = p_bottom_row + 1;
            upper_rows[tcol] = [];

            while (--r > 0) {
                if (this.is_empty(tcol, r) || this.is_player(tcol, r) ||
                    this.is_widget(tcol, r) &&
                    grid_col[r].is($widgets_under_player)
                ) {
                    upper_rows[tcol].push(r);
                    min_row = r < min_row ? r : min_row;
                } else {
                    break;
                }
            }

            if (upper_rows[tcol].length === 0) {
                result = false;
                return true; //break
            }

            upper_rows[tcol].sort(function(a, b) {
                return a - b;
            });
        });

        if (!result) { return false; }

        return this.get_valid_rows(widget_grid_data, upper_rows, min_row);
    };


    /**
    * Determines whether a widget can move to a position above.
    *
    * @method can_go_widget_up
    * @param {Object} widget_grid_data The actual grid coords object of the
    *  widget we want to check.
    * @return {Number|Boolean} If the widget can be moved to an upper row
    *  returns the row number, else returns false.
    */
    fn.can_go_widget_up = function(widget_grid_data) {
        var p_bottom_row = widget_grid_data.row + widget_grid_data.size_y - 1;
        var result = true;
        var upper_rows = [];
        var min_row = 10000;

        /* generate an array with columns as index and array with topmost rows
         * empty as value */
        this.for_each_column_occupied(widget_grid_data, function(tcol) {
            var grid_col = this.gridmap[tcol];
            upper_rows[tcol] = [];

            var r = p_bottom_row + 1;
            // iterate over each row
            while (--r > 0) {
                if (this.is_widget(tcol, r) && !this.is_player_in(tcol, r)) {
                    if (!grid_col[r].is(widget_grid_data.el)) {
                        break;
                    }
                }

                if (!this.is_player(tcol, r) &&
                    !this.is_placeholder_in(tcol, r) &&
                    !this.is_player_in(tcol, r)) {
                    upper_rows[tcol].push(r);
                }

                if (r < min_row) {
                    min_row = r;
                }
            }

            if (upper_rows[tcol].length === 0) {
                result = false;
                return true; //break
            }

            upper_rows[tcol].sort(function(a, b) {
                return a - b;
            });
        });

        if (!result) { return false; }

        return this.get_valid_rows(widget_grid_data, upper_rows, min_row);
    };


    /**
    * Search a valid row for the widget represented by `widget_grid_data' in
    * the `upper_rows` array. Iteration starts from row specified in `min_row`.
    *
    * @method get_valid_rows
    * @param {Object} widget_grid_data The actual grid coords object of the
    *  player.
    * @param {Array} upper_rows An array with columns as index and arrays
    *  of valid rows as values.
    * @param {Number} min_row The upper row from which the iteration will start.
    * @return {Number|Boolean} Returns the upper row valid from the `upper_rows`
    *  for the widget in question.
    */
    fn.get_valid_rows = function(widget_grid_data, upper_rows, min_row) {
        var p_top_row = widget_grid_data.row;
        var p_bottom_row = widget_grid_data.row + widget_grid_data.size_y - 1;
        var size_y = widget_grid_data.size_y;
        var r = min_row - 1;
        var valid_rows = [];

        while (++r <= p_bottom_row ) {
            var common = true;
            $.each(upper_rows, function(col, rows) {
                if ($.isArray(rows) && $.inArray(r, rows) === -1) {
                    common = false;
                }
            });

            if (common === true) {
                valid_rows.push(r);
                if (valid_rows.length === size_y) {
                    break;
                }
            }
        }

        var new_row = false;
        if (size_y === 1) {
            if (valid_rows[0] !== p_top_row) {
                new_row = valid_rows[0] || false;
            }
        } else {
            if (valid_rows[0] !== p_top_row) {
                new_row = this.get_consecutive_numbers_index(
                    valid_rows, size_y);
            }
        }

        return new_row;
    };


    fn.get_consecutive_numbers_index = function(arr, size_y) {
        var max = arr.length;
        var result = [];
        var first = true;
        var prev = -1; // or null?

        for (var i=0; i < max; i++) {
            if (first || arr[i] === prev + 1) {
                result.push(i);
                if (result.length === size_y) {
                    break;
                }
                first = false;
            } else {
                result = [];
                first = true;
            }

            prev = arr[i];
        }

        return result.length >= size_y ? arr[result[0]] : false;
    };


    /**
    * Get widgets overlapping with the player.
    *
    * @method get_widgets_overlapped
    * @return {jQuery} Returns a jQuery collection of HTMLElements.
    */
    fn.get_widgets_overlapped = function() {
        var $w;
        var $widgets = $([]);
        var used = [];
        var rows_from_bottom = this.cells_occupied_by_player.rows.slice(0);
        rows_from_bottom.reverse();

        $.each(this.cells_occupied_by_player.cols, $.proxy(function(i, col) {
            $.each(rows_from_bottom, $.proxy(function(i, row) {
                // if there is a widget in the player position
                if (!this.gridmap[col]) { return true; } //next iteration
                var $w = this.gridmap[col][row];
                if (this.is_occupied(col, row) && !this.is_player($w) &&
                    $.inArray($w, used) === -1
                ) {
                    $widgets = $widgets.add($w);
                    used.push($w);
                }

            }, this));
        }, this));

        return $widgets;
    };


    /**
    * This callback is executed when the player begins to collide with a column.
    *
    * @method on_start_overlapping_column
    * @param {Number} col The collided column.
    * @return {jQuery} Returns a jQuery collection of HTMLElements.
    */
    fn.on_start_overlapping_column = function(col) {
        this.set_player(col, false);
    };


    /**
    * A callback executed when the player begins to collide with a row.
    *
    * @method on_start_overlapping_row
    * @param {Number} row The collided row.
    * @return {jQuery} Returns a jQuery collection of HTMLElements.
    */
    fn.on_start_overlapping_row = function(row) {
        this.set_player(false, row);
    };


    /**
    * A callback executed when the the player ends to collide with a column.
    *
    * @method on_stop_overlapping_column
    * @param {Number} col The collided row.
    * @return {jQuery} Returns a jQuery collection of HTMLElements.
    */
    fn.on_stop_overlapping_column = function(col) {
        this.set_player(col, false);

        var self = this;
        this.for_each_widget_below(col, this.cells_occupied_by_player.rows[0],
            function(tcol, trow) {
                self.move_widget_up(this, self.player_grid_data.size_y);
        });
    };


    /**
    * This callback is executed when the player ends to collide with a row.
    *
    * @method on_stop_overlapping_row
    * @param {Number} row The collided row.
    * @return {jQuery} Returns a jQuery collection of HTMLElements.
    */
    fn.on_stop_overlapping_row = function(row) {
        this.set_player(false, row);

        var self = this;
        var cols = this.cells_occupied_by_player.cols;
        for (var c = 0, cl = cols.length; c < cl; c++) {
            this.for_each_widget_below(cols[c], row, function(tcol, trow) {
                self.move_widget_up(this, self.player_grid_data.size_y);
            });
        }
    };


    /**
    * Move a widget to a specific row and column.
    * If the widget has widgets below, all of these widgets will be moved also
    *
    * @method move_widget
    * @param {HTMLElement} $widget The jQuery wrapped HTMLElement of the
    * widget is going to be moved.
    * @param {Number} new_col the column number to be set in widget
    * @param {Number} new_row the row number to be set in widget
    * @param {Function} callback is called when whole process is done.
    * @return {Class} Returns the instance of the Gridster Class.
    */
    fn.move_widget = function($widget, new_col, new_row, callback) {
        var wgd = $widget.coords().grid;

        var new_grid_data = {
            col: new_col,
            row: new_row,
            size_x: wgd.size_x,
            size_y: wgd.size_y
        };

        this.mutate_widget_in_gridmap($widget, wgd, new_grid_data);

        this.set_dom_grid_height();
        this.set_dom_grid_width();

        if (callback) {
            callback.call(this, new_grid_data.col, new_grid_data.row);
        }

        return $widget;
    };


    /**
    * Move a widget to a specific row. The cell or cells must be empty.
    * If the widget has widgets below, all of these widgets will be moved also
    * if they can.
    *
    * @method move_widget_to
    * @param {HTMLElement} $widget The jQuery wrapped HTMLElement of the
    * widget is going to be moved.
    * @return {Class} Returns the instance of the Gridster Class.
    */
    fn.move_widget_to = function($widget, row) {
        var self = this;
        var widget_grid_data = $widget.coords().grid;
        var diff = row - widget_grid_data.row;
        var $next_widgets = this.widgets_below($widget);

        var can_move_to_new_cell = this.can_move_to(
            widget_grid_data, widget_grid_data.col, row, $widget);

        if (can_move_to_new_cell === false) {
            return false;
        }

        this.remove_from_gridmap(widget_grid_data);
        widget_grid_data.row = row;
        this.add_to_gridmap(widget_grid_data);
        $widget.attr('data-row', row);
        this.$changed = this.$changed.add($widget);


        $next_widgets.each(function(i, widget) {
            var $w = $(widget);
            var wgd = $w.coords().grid;
            var can_go_up = self.can_go_widget_up(wgd);
            if (can_go_up && can_go_up !== wgd.row) {
                self.move_widget_to($w, can_go_up);
            }
        });

        return this;
    };


    /**
    * Move up the specified widget and all below it.
    *
    * @method move_widget_up
    * @param {HTMLElement} $widget The widget you want to move.
    * @param {Number} [y_units] The number of cells that the widget has to move.
    * @return {Class} Returns the instance of the Gridster Class.
    */
    fn.move_widget_up = function($widget, y_units) {
        var el_grid_data = $widget.coords().grid;
        var actual_row = el_grid_data.row;
        var moved = [];
        var can_go_up = true;
        y_units || (y_units = 1);

        if (!this.can_go_up($widget)) { return false; } //break;

        this.for_each_column_occupied(el_grid_data, function(col) {
            // can_go_up
            if ($.inArray($widget, moved) === -1) {
                var widget_grid_data = $widget.coords().grid;
                var next_row = actual_row - y_units;
                next_row = this.can_go_up_to_row(
                    widget_grid_data, col, next_row);

                if (!next_row) {
                    return true;
                }

                var $next_widgets = this.widgets_below($widget);

                this.remove_from_gridmap(widget_grid_data);
                widget_grid_data.row = next_row;
                this.add_to_gridmap(widget_grid_data);
                $widget.attr('data-row', widget_grid_data.row);
                this.$changed = this.$changed.add($widget);

                moved.push($widget);

                $next_widgets.each($.proxy(function(i, widget) {
                    this.move_widget_up($(widget), y_units);
                }, this));
            }
        });

    };


    /**
    * Move down the specified widget and all below it.
    *
    * @method move_widget_down
    * @param {jQuery} $widget The jQuery object representing the widget
    *  you want to move.
    * @param {Number} y_units The number of cells that the widget has to move.
    * @return {Class} Returns the instance of the Gridster Class.
    */
    fn.move_widget_down = function($widget, y_units) {
        var el_grid_data, actual_row, moved, y_diff;

        if (y_units <= 0) { return false; }

        el_grid_data = $widget.coords().grid;
        actual_row = el_grid_data.row;
        moved = [];
        y_diff = y_units;

        if (!$widget) { return false; }

        if ($.inArray($widget, moved) === -1) {

            var widget_grid_data = $widget.coords().grid;
            var next_row = actual_row + y_units;
            var $next_widgets = this.widgets_below($widget);

            this.remove_from_gridmap(widget_grid_data);

            $next_widgets.each($.proxy(function(i, widget) {
                var $w = $(widget);
                var wd = $w.coords().grid;
                var tmp_y = this.displacement_diff(
                             wd, widget_grid_data, y_diff);

                if (tmp_y > 0) {
                    this.move_widget_down($w, tmp_y);
                }
            }, this));

            widget_grid_data.row = next_row;
            this.update_widget_position(widget_grid_data, $widget);
            $widget.attr('data-row', widget_grid_data.row);
            this.$changed = this.$changed.add($widget);

            moved.push($widget);
        }
    };


    /**
    * Check if the widget can move to the specified row, else returns the
    * upper row possible.
    *
    * @method can_go_up_to_row
    * @param {Number} widget_grid_data The current grid coords object of the
    *  widget.
    * @param {Number} col The target column.
    * @param {Number} row The target row.
    * @return {Boolean|Number} Returns the row number if the widget can move
    *  to the target position, else returns false.
    */
    fn.can_go_up_to_row = function(widget_grid_data, col, row) {
        var ga = this.gridmap;
        var result = true;
        var urc = []; // upper_rows_in_columns
        var actual_row = widget_grid_data.row;
        var r;

        /* generate an array with columns as index and array with
         * upper rows empty in the column */
        this.for_each_column_occupied(widget_grid_data, function(tcol) {
            var grid_col = ga[tcol];
            urc[tcol] = [];

            r = actual_row;
            while (r--) {
                if (this.is_empty(tcol, r) &&
                    !this.is_placeholder_in(tcol, r)
                ) {
                    urc[tcol].push(r);
                } else {
                    break;
                }
            }

            if (!urc[tcol].length) {
                result = false;
                return true;
            }

        });

        if (!result) { return false; }

        /* get common rows starting from upper position in all the columns
         * that widget occupies */
        r = row;
        for (r = 1; r < actual_row; r++) {
            var common = true;

            for (var uc = 0, ucl = urc.length; uc < ucl; uc++) {
                if (urc[uc] && $.inArray(r, urc[uc]) === -1) {
                    common = false;
                }
            }

            if (common === true) {
                result = r;
                break;
            }
        }

        return result;
    };


    fn.displacement_diff = function(widget_grid_data, parent_bgd, y_units) {
        var actual_row = widget_grid_data.row;
        var diffs = [];
        var parent_max_y = parent_bgd.row + parent_bgd.size_y;

        this.for_each_column_occupied(widget_grid_data, function(col) {
            var temp_y_units = 0;

            for (var r = parent_max_y; r < actual_row; r++) {
                if (this.is_empty(col, r)) {
                    temp_y_units = temp_y_units + 1;
                }
            }

            diffs.push(temp_y_units);
        });

        var max_diff = Math.max.apply(Math, diffs);
        y_units = (y_units - max_diff);

        return y_units > 0 ? y_units : 0;
    };


    /**
    * Get widgets below a widget.
    *
    * @method widgets_below
    * @param {HTMLElement} $el The jQuery wrapped HTMLElement.
    * @return {jQuery} A jQuery collection of HTMLElements.
    */
    fn.widgets_below = function($el) {
        var el_grid_data = $.isPlainObject($el) ? $el : $el.coords().grid;
        var self = this;
        var ga = this.gridmap;
        var next_row = el_grid_data.row + el_grid_data.size_y - 1;
        var $nexts = $([]);

        this.for_each_column_occupied(el_grid_data, function(col) {
            self.for_each_widget_below(col, next_row, function(tcol, trow) {
                if (!self.is_player(this) && $.inArray(this, $nexts) === -1) {
                    $nexts = $nexts.add(this);
                    return true; // break
                }
            });
        });

        return Gridster.sort_by_row_asc($nexts);
    };


    /**
    * Update the array of mapped positions with the new player position.
    *
    * @method set_cells_player_occupies
    * @param {Number} col The new player col.
    * @param {Number} col The new player row.
    * @return {Class} Returns the instance of the Gridster Class.
    */
    fn.set_cells_player_occupies = function(col, row) {
        this.remove_from_gridmap(this.placeholder_grid_data);
        this.placeholder_grid_data.col = col;
        this.placeholder_grid_data.row = row;
        this.add_to_gridmap(this.placeholder_grid_data, this.$player);
        return this;
    };


    /**
    * Remove from the array of mapped positions the reference to the player.
    *
    * @method empty_cells_player_occupies
    * @return {Class} Returns the instance of the Gridster Class.
    */
    fn.empty_cells_player_occupies = function() {
        this.remove_from_gridmap(this.placeholder_grid_data);
        return this;
    };


    fn.can_go_up = function($el) {
        var el_grid_data = $el.coords().grid;
        var initial_row = el_grid_data.row;
        var prev_row = initial_row - 1;
        var ga = this.gridmap;
        var upper_rows_by_column = [];

        var result = true;
        if (initial_row === 1) { return false; }

        this.for_each_column_occupied(el_grid_data, function(col) {
            var $w = this.is_widget(col, prev_row);

            if (this.is_occupied(col, prev_row) ||
                this.is_player(col, prev_row) ||
                this.is_placeholder_in(col, prev_row) ||
                this.is_player_in(col, prev_row)
            ) {
                result = false;
                return true; //break
            }
        });

        return result;
    };


    /**
    * Check if it's possible to move a widget to a specific col/row. It takes
    * into account the dimensions (`size_y` and `size_x` attrs. of the grid
    *  coords object) the widget occupies.
    *
    * @method can_move_to
    * @param {Object} widget_grid_data The grid coords object that represents
    *  the widget.
    * @param {Object} col The col to check.
    * @param {Object} row The row to check.
    * @param {Number} [max_row] The max row allowed.
    * @return {Boolean} Returns true if all cells are empty, else return false.
    */
    fn.can_move_to = function(widget_grid_data, col, row, max_row) {
        var ga = this.gridmap;
        var $w = widget_grid_data.el;
        var future_wd = {
            size_y: widget_grid_data.size_y,
            size_x: widget_grid_data.size_x,
            col: col,
            row: row
        };
        var result = true;

        //Prevents widgets go out of the grid
        var right_col = col + widget_grid_data.size_x - 1;
        if (right_col > this.cols) {
            return false;
        }

        if (max_row && max_row < row + widget_grid_data.size_y - 1) {
            return false;
        }

        this.for_each_cell_occupied(future_wd, function(tcol, trow) {
            var $tw = this.is_widget(tcol, trow);
            if ($tw && (!widget_grid_data.el || $tw.is($w))) {
                result = false;
            }
        });

        return result;
    };


    /**
    * Given the leftmost column returns all columns that are overlapping
    *  with the player.
    *
    * @method get_targeted_columns
    * @param {Number} [from_col] The leftmost column.
    * @return {Array} Returns an array with column numbers.
    */
    fn.get_targeted_columns = function(from_col) {
        var max = (from_col || this.player_grid_data.col) +
            (this.player_grid_data.size_x - 1);
        var cols = [];
        for (var col = from_col; col <= max; col++) {
            cols.push(col);
        }
        return cols;
    };


    /**
    * Given the upper row returns all rows that are overlapping with the player.
    *
    * @method get_targeted_rows
    * @param {Number} [from_row] The upper row.
    * @return {Array} Returns an array with row numbers.
    */
    fn.get_targeted_rows = function(from_row) {
        var max = (from_row || this.player_grid_data.row) +
            (this.player_grid_data.size_y - 1);
        var rows = [];
        for (var row = from_row; row <= max; row++) {
            rows.push(row);
        }
        return rows;
    };

    /**
    * Get all columns and rows that a widget occupies.
    *
    * @method get_cells_occupied
    * @param {Object} el_grid_data The grid coords object of the widget.
    * @return {Object} Returns an object like `{ cols: [], rows: []}`.
    */
    fn.get_cells_occupied = function(el_grid_data) {
        var cells = { cols: [], rows: []};
        var i;
        if (arguments[1] instanceof $) {
            el_grid_data = arguments[1].coords().grid;
        }

        for (i = 0; i < el_grid_data.size_x; i++) {
            var col = el_grid_data.col + i;
            cells.cols.push(col);
        }

        for (i = 0; i < el_grid_data.size_y; i++) {
            var row = el_grid_data.row + i;
            cells.rows.push(row);
        }

        return cells;
    };


    /**
    * Iterate over the cells occupied by a widget executing a function for
    * each one.
    *
    * @method for_each_cell_occupied
    * @param {Object} el_grid_data The grid coords object that represents the
    *  widget.
    * @param {Function} callback The function to execute on each column
    *  iteration. Column and row are passed as arguments.
    * @return {Class} Returns the instance of the Gridster Class.
    */
    fn.for_each_cell_occupied = function(grid_data, callback) {
        this.for_each_column_occupied(grid_data, function(col) {
            this.for_each_row_occupied(grid_data, function(row) {
                callback.call(this, col, row);
            });
        });
        return this;
    };


    /**
    * Iterate over the columns occupied by a widget executing a function for
    * each one.
    *
    * @method for_each_column_occupied
    * @param {Object} el_grid_data The grid coords object that represents
    *  the widget.
    * @param {Function} callback The function to execute on each column
    *  iteration. The column number is passed as first argument.
    * @return {Class} Returns the instance of the Gridster Class.
    */
    fn.for_each_column_occupied = function(el_grid_data, callback) {
        for (var i = 0; i < el_grid_data.size_x; i++) {
            var col = el_grid_data.col + i;
            callback.call(this, col, el_grid_data);
        }
    };


    /**
    * Iterate over the rows occupied by a widget executing a function for
    * each one.
    *
    * @method for_each_row_occupied
    * @param {Object} el_grid_data The grid coords object that represents
    *  the widget.
    * @param {Function} callback The function to execute on each column
    *  iteration. The row number is passed as first argument.
    * @return {Class} Returns the instance of the Gridster Class.
    */
    fn.for_each_row_occupied = function(el_grid_data, callback) {
        for (var i = 0; i < el_grid_data.size_y; i++) {
            var row = el_grid_data.row + i;
            callback.call(this, row, el_grid_data);
        }
    };



    fn._traversing_widgets = function(type, direction, col, row, callback) {
        var ga = this.gridmap;
        if (!ga[col]) { return; }

        var cr, max;
        var action = type + '/' + direction;
        if (arguments[2] instanceof $) {
            var el_grid_data = arguments[2].coords().grid;
            col = el_grid_data.col;
            row = el_grid_data.row;
            callback = arguments[3];
        }
        var matched = [];
        var trow = row;


        var methods = {
            'for_each/above': function() {
                while (trow--) {
                    if (trow > 0 && this.is_widget(col, trow) &&
                        $.inArray(ga[col][trow], matched) === -1
                    ) {
                        cr = callback.call(ga[col][trow], col, trow);
                        matched.push(ga[col][trow]);
                        if (cr) { break; }
                    }
                }
            },
            'for_each/below': function() {
                for (trow = row + 1, max = ga[col].length; trow < max; trow++) {
                    if (this.is_widget(col, trow) &&
                        $.inArray(ga[col][trow], matched) === -1
                    ) {
                        cr = callback.call(ga[col][trow], col, trow);
                        matched.push(ga[col][trow]);
                        if (cr) { break; }
                    }
                }
            }
        };

        if (methods[action]) {
            methods[action].call(this);
        }
    };


    /**
    * Iterate over each widget above the column and row specified.
    *
    * @method for_each_widget_above
    * @param {Number} col The column to start iterating.
    * @param {Number} row The row to start iterating.
    * @param {Function} callback The function to execute on each widget
    *  iteration. The value of `this` inside the function is the jQuery
    *  wrapped HTMLElement.
    * @return {Class} Returns the instance of the Gridster Class.
    */
    fn.for_each_widget_above = function(col, row, callback) {
        this._traversing_widgets('for_each', 'above', col, row, callback);
        return this;
    };


    /**
    * Iterate over each widget below the column and row specified.
    *
    * @method for_each_widget_below
    * @param {Number} col The column to start iterating.
    * @param {Number} row The row to start iterating.
    * @param {Function} callback The function to execute on each widget
    *  iteration. The value of `this` inside the function is the jQuery wrapped
    *  HTMLElement.
    * @return {Class} Returns the instance of the Gridster Class.
    */
    fn.for_each_widget_below = function(col, row, callback) {
        this._traversing_widgets('for_each', 'below', col, row, callback);
        return this;
    };


    /**
    * Returns the highest occupied cell in the grid.
    *
    * @method get_highest_occupied_cell
    * @return {Object} Returns an object with `col` and `row` numbers.
    */
    fn.get_highest_occupied_cell = function() {
        var r;
        var gm = this.gridmap;
        var rl = gm[1].length;
        var rows = [], cols = [];
        var row_in_col = [];
        for (var c = gm.length - 1; c >= 1; c--) {
            for (r = rl - 1; r >= 1; r--) {
                if (this.is_widget(c, r)) {
                    rows.push(r);
                    cols.push(c);
                    break;
                }
            }
        }

        return {
            col: Math.max.apply(Math, cols),
            row: Math.max.apply(Math, rows)
        };
    };


    fn.get_widgets_from = function(col, row) {
        var ga = this.gridmap;
        var $widgets = $();

        if (col) {
            $widgets = $widgets.add(
                this.$widgets.filter(function() {
                    var tcol = $(this).attr('data-col');
                    return (tcol === col || tcol > col);
                })
            );
        }

        if (row) {
            $widgets = $widgets.add(
                this.$widgets.filter(function() {
                    var trow = $(this).attr('data-row');
                    return (trow === row || trow > row);
                })
            );
        }

        return $widgets;
    };


    /**
    * Set the current height of the parent grid.
    *
    * @method set_dom_grid_height
    * @return {Object} Returns the instance of the Gridster class.
    */
    fn.set_dom_grid_height = function(height) {
        if (typeof height === 'undefined') {
            var r = this.get_highest_occupied_cell().row;
            height = ((r + 1) * this.options.widget_margins[1]) + (r * this.min_widget_height);
        }

        this.container_height = height;
        this.$el.css('height', this.container_height);
        return this;
    };

    /**
    * Set the current width of the parent grid.
    *
    * @method set_dom_grid_width
    * @return {Object} Returns the instance of the Gridster class.
    */
    fn.set_dom_grid_width = function(cols) {
        if (typeof cols === 'undefined') {
            cols = this.get_highest_occupied_cell().col;
        }

        var max_cols = (this.options.autogrow_cols ? this.options.max_cols : this.cols);

        cols = Math.min(max_cols, Math.max(cols, this.options.min_cols));
        this.container_width = ((cols + 1) * this.options.widget_margins[0]) + (cols * this.min_widget_width);
        if(this.is_responsive()) {
         this.$el.css({'min-width': '100vw', 'max-width': '100vw'});
         return this; //if we are responsive exit before setting the width of $el
        }
        this.$el.css('width', this.container_width);

        return this;
    };


    /**
    * Checks if this grid is responsive.
    * autogenerate_stylesheet be true, the widget base width should be auto, and there must be a max_cols set.
    * @returns {Boolean}
    */
    fn.is_responsive = function() {
      return this.options.autogenerate_stylesheet && this.options.widget_base_dimensions[0] === 'auto' && this.options.max_cols !== Infinity;
    };

    /**
    * Generates the width of the grid columns based on the width of the window.
    * @returns {number}
    */
    fn.get_responsive_col_width = function() {
      var cols = this.cols || this.options.max_cols;
      return (this.$el.width() - ((cols + 1) * this.options.widget_margins[0])) / cols;
    };

    /**
    * Changes the minimum width of a widget based on the width of the window and the number of cols that can
    * fit in it.
    * @returns {Gridster}
    */
    fn.resize_responsive_layout = function() {
      this.min_widget_width = this.get_responsive_col_width();
      this.generate_stylesheet();
      this.update_widgets_dimensions();
      this.drag_api.set_limits((this.cols * this.min_widget_width) + ((this.cols + 1) * this.options.widget_margins[0]));
      return this;
    };

    /**
    * Switches between collapsed widgets the span the full width when the responsive_breakpoint is triggered.
    * @param collapse
    * @param opts
    * @returns {Gridster}
    */
    fn.toggle_collapsed_grid = function(collapse, opts) {
      if(collapse) {
        this.$widgets.css({
          'margin-top' : opts.widget_margins[0],
          'margin-bottom' : opts.widget_margins[0],
          'min-height': opts.widget_base_dimensions[1]
        });

        this.$el.addClass('collapsed');

        if(this.resize_api) {
          this.disable_resize();
        }

        if(this.drag_api) {
          this.disable();
        }
      } else {
        this.$widgets.css({
          'margin-top' : 'auto',
          'margin-bottom' : 'auto',
          'min-height': 'auto'
        });
        this.$el.removeClass('collapsed');
        if(this.resize_api) {
          this.enable_resize();
        }

        if(this.drag_api) {
          this.enable();
        }
      }
      return this;
    };

    /**
    * It generates the necessary styles to position the widgets.
    *
    * @method generate_stylesheet
    * @param {Number} rows Number of columns.
    * @param {Number} cols Number of rows.
    * @return {Object} Returns the instance of the Gridster class.
    */
    fn.generate_stylesheet = function(opts) {
        var styles = '';
        var max_size_x = this.options.max_size_x || this.cols;
        var i;
        var full_width =  this.is_responsive() && this.options.responsive_breakpoint && ($(window).width() < this.options.responsive_breakpoint);

        opts || (opts = {});
        opts.cols || (opts.cols = this.cols);
        opts.rows || (opts.rows = this.rows);
        opts.namespace || (opts.namespace = this.options.namespace);
        opts.widget_base_dimensions ||
            (opts.widget_base_dimensions = this.options.widget_base_dimensions);

        opts.widget_margins || (opts.widget_margins = this.options.widget_margins);

        if(this.is_responsive()) {
            opts.widget_base_dimensions = [this.get_responsive_col_width(), opts.widget_base_dimensions[1]];
            this.toggle_collapsed_grid(full_width, opts);
        }

        // don't duplicate stylesheets for the same configuration
        var serialized_opts = $.param(opts);
        if ($.inArray(serialized_opts, Gridster.generated_stylesheets) >= 0) {
            return false;
        }

        this.generated_stylesheets.push(serialized_opts);
        Gridster.generated_stylesheets.push(serialized_opts);

        /* generate CSS styles for cols */
        for(i = 1; i <= opts.cols + 1; i++) {
          styles += (opts.namespace + ' [data-col="' + i + '"] { left:' +
          (full_width ?  this.options.widget_margins[0] : ((i * opts.widget_margins[0]) + ((i - 1) * opts.widget_base_dimensions[0])))
          + 'px; }\n');
        }

        /* generate CSS styles for rows */
        for(i = 1; i <= opts.rows + 1; i++) {
          styles += (opts.namespace + ' [data-row="' + i + '"] { top:' +
          ((i * opts.widget_margins[1]) + ((i - 1) * opts.widget_base_dimensions[1]))
          + 'px; }\n');
        }

        for (var y = 1; y <= opts.rows; y++) {
          styles += (opts.namespace + ' [data-sizey="' + y + '"] { height:' +
          (full_width ? 'auto' : ((y * opts.widget_base_dimensions[1]) + ((y - 1) * opts.widget_margins[1]))) + 'px; }\n');
        }

        for (var x = 1; x <= max_size_x; x++) {
            styles += (opts.namespace + ' [data-sizex="' + x + '"] { width:' +
            (full_width ? ($(window).width() - this.options.widget_margins[0] * 2) : ((x * opts.widget_base_dimensions[0]) + ((x - 1) * opts.widget_margins[0]))) + 'px; }\n');
        }

        this.remove_style_tags();

        return this.add_style_tag(styles);
    };


    /**
    * Injects the given CSS as string to the head of the document.
    *
    * @method add_style_tag
    * @param {String} css The styles to apply.
    * @return {Object} Returns the instance of the Gridster class.
    */
    fn.add_style_tag = function(css) {
        var d = document;
        var tag = d.createElement('style');

        d.getElementsByTagName('head')[0].appendChild(tag);
        tag.setAttribute('type', 'text/css');

        if (tag.styleSheet) {
            tag.styleSheet.cssText = css;
        } else {
            tag.appendChild(document.createTextNode(css));
        }

        this.$style_tags = this.$style_tags.add(tag);

        return this;
    };


    /**
    * Remove the style tag with the associated id from the head of the document
    *
    * @method  remove_style_tag
    * @return {Object} Returns the instance of the Gridster class.
    */
    fn.remove_style_tags = function() {
        var all_styles = Gridster.generated_stylesheets;
        var ins_styles = this.generated_stylesheets;

        this.$style_tags.remove();

        Gridster.generated_stylesheets = $.map(all_styles, function(s) {
            if ($.inArray(s, ins_styles) === -1) { return s; }
        });
    };


    /**
    * Generates a faux grid to collide with it when a widget is dragged and
    * detect row or column that we want to go.
    *
    * @method generate_faux_grid
    * @param {Number} rows Number of columns.
    * @param {Number} cols Number of rows.
    * @return {Object} Returns the instance of the Gridster class.
    */
    fn.generate_faux_grid = function(rows, cols) {
        this.faux_grid = [];
        this.gridmap = [];
        var col;
        var row;
        for (col = cols; col > 0; col--) {
            this.gridmap[col] = [];
            for (row = rows; row > 0; row--) {
                this.add_faux_cell(row, col);
            }
        }
        return this;
    };


    /**
    * Add cell to the faux grid.
    *
    * @method add_faux_cell
    * @param {Number} row The row for the new faux cell.
    * @param {Number} col The col for the new faux cell.
    * @return {Object} Returns the instance of the Gridster class.
    */
    fn.add_faux_cell = function(row, col) {
        var coords = $({
                        left: this.baseX + ((col - 1) * this.min_widget_width),
                        top: this.baseY + (row -1) * this.min_widget_height,
                        width: this.min_widget_width,
                        height: this.min_widget_height,
                        col: col,
                        row: row,
                        original_col: col,
                        original_row: row
                    }).coords();

        if (!$.isArray(this.gridmap[col])) {
            this.gridmap[col] = [];
        }

        this.gridmap[col][row] = false;
        this.faux_grid.push(coords);

        return this;
    };


    /**
    * Add rows to the faux grid.
    *
    * @method add_faux_rows
    * @param {Number} rows The number of rows you want to add to the faux grid.
    * @return {Object} Returns the instance of the Gridster class.
    */
    fn.add_faux_rows = function(rows) {
        rows = window.parseInt( rows, 10 );

        var actual_rows = this.rows;
        var max_rows = actual_rows + (rows || 1);

        for (var r = max_rows; r > actual_rows; r--) {
            for (var c = this.cols; c >= 1; c--) {
                this.add_faux_cell(r, c);
            }
        }

        this.rows = max_rows;

        if (this.options.autogenerate_stylesheet) {
            this.generate_stylesheet();
        }

        return this;
    };

     /**
    * Add cols to the faux grid.
    *
    * @method add_faux_cols
    * @param {Number} cols The number of cols you want to add to the faux grid.
    * @return {Object} Returns the instance of the Gridster class.
    */
    fn.add_faux_cols = function(cols) {
        cols = window.parseInt( cols, 10 );

        var actual_cols = this.cols;
        var max_cols = actual_cols + (cols || 1);
        max_cols = Math.min(max_cols, this.options.max_cols);

        for (var c = actual_cols + 1; c <= max_cols; c++) {
            for (var r = this.rows; r >= 1; r--) {
                this.add_faux_cell(r, c);
            }
        }

        this.cols = max_cols;

        if (this.options.autogenerate_stylesheet) {
            this.generate_stylesheet();
        }

        return this;
    };


    /**
    * Recalculates the offsets for the faux grid. You need to use it when
    * the browser is resized.
    *
    * @method recalculate_faux_grid
    * @return {Object} Returns the instance of the Gridster class.
    */
    fn.recalculate_faux_grid = function() {
        var aw = this.$wrapper.width();
        this.baseX = ($window.width() - aw) / 2;
        this.baseY = this.$wrapper.offset().top;

        $.each(this.faux_grid, $.proxy(function(i, coords) {
            this.faux_grid[i] = coords.update({
                left: this.baseX + (coords.data.col -1) * this.min_widget_width,
                top: this.baseY + (coords.data.row -1) * this.min_widget_height
            });
        }, this));

        if (this.is_responsive()) {
          this.resize_responsive_layout();
        }

        if (this.options.center_widgets) {
          this.center_widgets();
        }

        return this;
    };


    /**
     * Resize dimensions of widgets in grid based on given options
     *
     * @method resize_widget_dimensions
     * @param options
     * @returns {Gridster}
     */
    fn.resize_widget_dimensions = function(options) {
      if (options.widget_margins) {
        this.options.widget_margins = options.widget_margins;
      }

      if (options.widget_base_dimensions) {
        this.options.widget_base_dimensions = options.widget_base_dimensions;
      }

      this.$widgets.each($.proxy(function(i, widget) {
        var $widget = $(widget);
        this.resize_widget($widget);
      }, this));

      this.generate_grid_and_stylesheet();
      this.get_widgets_from_DOM();
      this.set_dom_grid_height();
      this.set_dom_grid_width();

      return this;
    };


    /**
    * Get all widgets in the DOM and register them.
    *
    * @method get_widgets_from_DOM
    * @return {Object} Returns the instance of the Gridster class.
    */
    fn.get_widgets_from_DOM = function() {
        var widgets_coords = this.$widgets.map($.proxy(function(i, widget) {
            var $w = $(widget);
            return this.dom_to_coords($w);
        }, this));

        widgets_coords = Gridster.sort_by_row_and_col_asc(widgets_coords);

        var changes = $(widgets_coords).map($.proxy(function(i, wgd) {
            return this.register_widget(wgd) || null;
        }, this));

        if (changes.length) {
            this.$el.trigger('gridster:positionschanged');
        }

        return this;
    };


    /**
     * Helper function used to set the current number of columns in the grid
     *
     * @param wrapper
     */
    fn.set_num_columns = function (wrapper_width) {

      var max_cols = this.options.max_cols;

      var cols = Math.floor(wrapper_width / (this.min_widget_width + this.options.widget_margins[0])) +
      this.options.extra_cols;

      var actual_cols = this.$widgets.map(function() {
        return $(this).attr('data-col');
      }).get();

      //needed to pass tests with phantomjs
      actual_cols.length || (actual_cols = [0]);

      var min_cols = Math.max.apply(Math, actual_cols);

      this.cols = Math.max(min_cols, cols, this.options.min_cols);

      if (max_cols !== Infinity && max_cols >= min_cols && max_cols < this.cols) {
        this.cols = max_cols;
      }

      if (this.drag_api) {
        this.drag_api.set_limits((this.cols * this.min_widget_width) + ((this.cols + 1) * this.options.widget_margins[0]));
      }
    };


    /**
    * Calculate columns and rows to be set based on the configuration
    *  parameters, grid dimensions, etc ...
    *
    * @method generate_grid_and_stylesheet
    * @return {Object} Returns the instance of the Gridster class.
    */
    fn.generate_grid_and_stylesheet = function() {
        var aw = this.$wrapper.width();

        this.set_num_columns(aw);

        // get all rows that could be occupied by the current widgets
        var max_rows = this.options.extra_rows;
        this.$widgets.each(function(i, w) {
            max_rows += (+$(w).attr('data-sizey'));
        });

        this.rows = Math.max(max_rows, this.options.min_rows);

        this.baseX = ($window.width() - aw) / 2;
        this.baseY = this.$wrapper.offset().top;

        if (this.options.autogenerate_stylesheet) {
            this.generate_stylesheet();
        }

        return this.generate_faux_grid(this.rows, this.cols);
    };

    /**
     * Destroy this gridster by removing any sign of its presence, making it easy to avoid memory leaks
     *
     * @method destroy
     * @param {Boolean} remove If true, remove gridster from DOM.
     * @return {Object} Returns the instance of the Gridster class.
     */
    fn.destroy = function(remove) {
        this.$el.removeData('gridster');

        // remove bound callback on window resize
        $window.unbind('.gridster');

        if (this.drag_api) {
            this.drag_api.destroy();
        }

        if (this.resize_api) {
            this.resize_api.destroy();
        }

        this.remove_style_tags();

        remove && this.$el.remove();

        return this;
    };


    //jQuery adapter
    $.fn.gridster = function(options) {
        return this.each(function() {
            var $this = $( this );
            if (! $this.data('gridster')) {
                $this.data('gridster', new Gridster( this, options ));
            }
        });
    };

    return Gridster;

}));<|MERGE_RESOLUTION|>--- conflicted
+++ resolved
@@ -126,7 +126,7 @@
     *        `[min_cols_occupied, min_rows_occupied]`
     *       @param {Function} [options.resize.start] Function executed
     *        when resizing starts.
-    *       @param {Function} [otions.resize.resize] Function executed
+    *       @param {Function} [options.resize.resize] Function executed
     *        during the resizing.
     *       @param {Function} [options.resize.stop] Function executed
     *        when resizing stops.
@@ -260,17 +260,13 @@
         this.draggable();
         this.options.resize.enabled && this.resizable();
 
-<<<<<<< HEAD
         if (this.options.center_widgets) {
             setTimeout($.proxy(function () {
               this.center_widgets();
             }, this), 0);
         }
 
-        $(window).bind('resize.gridster', throttle(
-=======
         $window.bind('resize.gridster', throttle(
->>>>>>> ee7b5be3
             $.proxy(this.recalculate_faux_grid, this), 200));
     };
 
@@ -339,23 +335,13 @@
     * @param {Number} [row] The row the widget should start in.
     * @param {Array} [max_size] max_size Maximun size (in units) for width and height.
     * @param {Array} [min_size] min_size Minimum size (in units) for width and height.
-    * @param {string} [model_id] reference to backbone model.
-    * @param {Boolean} [fade_in] fade the widget into view immediately.
     * @return {HTMLElement} Returns the jQuery wrapped HTMLElement representing.
     *  the widget that was just created.
     */
-<<<<<<< HEAD
     fn.add_widget = function(html, size_x, size_y, col, row, max_size, min_size, callback) {
-=======
-    fn.add_widget = function(html, size_x, size_y, col, row, max_size, min_size, model_id, fade_in) {
->>>>>>> ee7b5be3
         var pos;
         size_x || (size_x = 1);
         size_y || (size_y = 1);
-
-	    if ( undefined === fade_in ) {
-		    fade_in = true;
-	    }
 
         if (!col & !row) {
             pos = this.next_position(size_x, size_y);
@@ -374,8 +360,7 @@
                 'data-col': pos.col,
                 'data-row': pos.row,
                 'data-sizex' : size_x,
-                'data-sizey' : size_y,
-                'data-model-id' : model_id
+                'data-sizey' : size_y
             }).addClass('gs-w').appendTo(this.$el).hide();
 
         this.$widgets = this.$widgets.add($w);
@@ -403,15 +388,8 @@
             }, this), 0);
         }
 
-<<<<<<< HEAD
         return $w.fadeIn({complete: function () { if(callback) callback.call(this); }});
-=======
-	    if ( fade_in ) {
-		    return $w.fadeIn();
-	    } else {
-		    return $w;
-	    }
->>>>>>> ee7b5be3
+
     };
 
 
