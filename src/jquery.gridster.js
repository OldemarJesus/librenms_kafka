/*
 * jquery.gridster
 * https://github.com/ducksboard/gridster.js
 *
 * Copyright (c) 2012 ducksboard
 * Licensed under the MIT licenses.
 */

;(function(root, factory) {
    if(typeof exports === 'object') {
        module.exports = factory(require('jquery'), require('./jquery.draggable.js'), require('./jquery.collision.js'), require('./jquery.coords.js'), require('./utils.js'));
    }
    else if (typeof define === 'function' && define.amd) {
        define(['jquery', 'gridster-draggable', 'gridster-collision'], factory);
    } else {
        root.Gridster = factory(root.$ || root.jQuery, root.GridsterDraggable,
            root.GridsterCollision);
    }

 }(this, function($, Draggable, Collision) {

    var $window = $( window ),
        defaults = {
        namespace: '',
        widget_selector: 'li',
        static_class: 'static',
        widget_margins: [10, 10],
        widget_base_dimensions: [400, 225],
        extra_rows: 0,
        extra_cols: 0,
        min_cols: 1,
<<<<<<< HEAD
        max_cols: Infinity,
        min_rows: 15,
        max_size_x: false,
        autogrow_cols: false,
=======
        max_cols: 50,
        min_rows: 15,
        max_rows: 15,
        max_size_x: 6,
>>>>>>> 8f431a42
        autogenerate_stylesheet: true,
        avoid_overlapped_widgets: true,
        auto_init: true,
        center_widgets: false,
        responsive_breakpoint: false,
        scroll_container: window,
        shift_larger_widgets_down: true,
        serialize_params: function($w, wgd) {
            return {
                col: wgd.col,
                row: wgd.row,
                size_x: wgd.size_x,
                size_y: wgd.size_y
            };
        },
        collision: {},
        draggable: {
<<<<<<< HEAD
            items: '.gs-w',
            distance: 4,
            ignore_dragging: Draggable.defaults.ignore_dragging.slice(0)
        },
        resize: {
            enabled: false,
            axes: ['both'],
            handle_append_to: '',
            handle_class: 'gs-resize-handle',
            max_size: [Infinity, Infinity],
            min_size: [1, 1]
=======
            distance: 4,
            items: ".gs_w:not(.static)"
>>>>>>> 8f431a42
        }
    };

    /**
    * @class Gridster
    * @uses Draggable
    * @uses Collision
    * @param {HTMLElement} el The HTMLelement that contains all the widgets.
    * @param {Object} [options] An Object with all options you want to
    *        overwrite:
    *    @param {HTMLElement|String} [options.widget_selector] Define who will
    *     be the draggable widgets. Can be a CSS Selector String or a
    *     collection of HTMLElements
    *    @param {Array} [options.widget_margins] Margin between widgets.
    *     The first index for the horizontal margin (left, right) and
    *     the second for the vertical margin (top, bottom).
    *    @param {Array} [options.widget_base_dimensions] Base widget dimensions
    *     in pixels. The first index for the width and the second for the
    *     height.
    *    @param {Number} [options.extra_cols] Add more columns in addition to
    *     those that have been calculated.
    *    @param {Number} [options.extra_rows] Add more rows in addition to
    *     those that have been calculated.
    *    @param {Number} [options.min_cols] The minimum required columns.
    *    @param {Number} [options.max_cols] The maximum columns possible (set to null
    *     for no maximum).
    *    @param {Number} [options.min_rows] The minimum required rows.
    *    @param {Number} [options.max_size_x] The maximum number of columns
    *     that a widget can span.
    *    @param {Boolean} [options.autogenerate_stylesheet] If true, all the
    *     CSS required to position all widgets in their respective columns
    *     and rows will be generated automatically and injected to the
    *     `<head>` of the document. You can set this to false, and write
    *     your own CSS targeting rows and cols via data-attributes like so:
    *     `[data-col="1"] { left: 10px; }`
    *    @param {Boolean} [options.avoid_overlapped_widgets] Avoid that widgets loaded
    *     from the DOM can be overlapped. It is helpful if the positions were
    *     bad stored in the database or if there was any conflict.
    *    @param {Boolean} [options.auto_init] Automatically call gridster init
    *     method or not when the plugin is instantiated.
    *    @param {Function} [options.serialize_params] Return the data you want
    *     for each widget in the serialization. Two arguments are passed:
    *     `$w`: the jQuery wrapped HTMLElement, and `wgd`: the grid
    *     coords object (`col`, `row`, `size_x`, `size_y`).
    *    @param {Object} [options.collision] An Object with all options for
    *     Collision class you want to overwrite. See Collision docs for
    *     more info.
    *    @param {Object} [options.draggable] An Object with all options for
    *     Draggable class you want to overwrite. See Draggable docs for more
    *     info.
    *       @param {Object|Function} [options.draggable.ignore_dragging] Note that
    *        if you use a Function, and resize is enabled, you should ignore the
    *        resize handlers manually (options.resize.handle_class).
    *    @param {Object} [options.resize] An Object with resize config options.
    *       @param {Boolean} [options.resize.enabled] Set to true to enable
    *        resizing.
    *       @param {Array} [options.resize.axes] Axes in which widgets can be
    *        resized. Possible values: ['x', 'y', 'both'].
    *       @param {String} [options.resize.handle_append_to] Set a valid CSS
    *        selector to append resize handles to.
    *       @param {String} [options.resize.handle_class] CSS class name used
    *        by resize handles.
    *       @param {Array} [options.resize.max_size] Limit widget dimensions
    *        when resizing. Array values should be integers:
    *        `[max_cols_occupied, max_rows_occupied]`
    *       @param {Array} [options.resize.min_size] Limit widget dimensions
    *        when resizing. Array values should be integers:
    *        `[min_cols_occupied, min_rows_occupied]`
    *       @param {Function} [options.resize.start] Function executed
    *        when resizing starts.
    *       @param {Function} [options.resize.resize] Function executed
    *        during the resizing.
    *       @param {Function} [options.resize.stop] Function executed
    *        when resizing stops.
    *
    * @constructor
    */
    function Gridster(el, options) {
<<<<<<< HEAD
        this.options = $.extend(true, {}, defaults, options);
        this.options.draggable = this.options.draggable || {};
        this.options.draggable = $.extend(true, {}, this.options.draggable,
                            {scroll_container: this.options.scroll_container});
        this.$el = $(el);
        this.$scroll_container = this.options.scroll_container == window ? 
                $(window) : this.$el.closest(this.options.scroll_container);
        this.$wrapper = this.$el.parent();
        this.$widgets = this.$el.children(
            this.options.widget_selector).addClass('gs-w');
        this.widgets = [];
        this.$changed = $([]);
        this.min_widget_width = this.options.widget_base_dimensions[0];
        this.min_widget_height = this.options.widget_base_dimensions[1];

        this.min_col_count = this.options.min_cols;
        this.prev_col_count = this.min_col_count;

        if(this.is_responsive()) {
          this.min_widget_width = this.get_responsive_col_width();
        }

        this.generated_stylesheets = [];
        this.$style_tags = $([]);

        this.options.auto_init && this.init();
=======
      this.options = $.extend(true, defaults, options);
      this.$el = $(el);
      this.$wrapper = this.$el.parent();
      this.$widgets = this.$el.children(this.options.widget_selector).addClass('gs_w');
      this.widgets = [];
      this.$changed = $([]);
      this.w_queue = {};
      this.wrapper_width = this.$wrapper.width();
      this.min_widget_width = (this.options.widget_margins[0] * 2) +
        this.options.widget_base_dimensions[0];
      this.min_widget_height = (this.options.widget_margins[1] * 2) +
        this.options.widget_base_dimensions[1];
      this.init();
>>>>>>> 8f431a42
    }

    Gridster.defaults = defaults;
    Gridster.generated_stylesheets = [];

    /**
     * Convert properties to Integer
     *
     * @param {Object}
     * @return {Objct} Returns the converted object.
     */
    function convInt(obj) {
      var props = ['col', 'row', 'size_x', 'size_y'];
      var tmp = {};
      for (var i=0, len=props.length; i<len; i++) {
        var prop = props[i];
        if (!(prop in obj)) {
          throw new Error('Not exists property `'+ prop +'`');
        }
        var val = obj[prop];
        if (!val || isNaN(val)) {
          throw new Error('Invalid value of `'+ prop +'` property');
        }
        tmp[prop] = +val;
      }
      return tmp;
    }

    /**
    * Sorts an Array of grid coords objects (representing the grid coords of
    * each widget) in ascending way.
    *
    * @method sort_by_row_asc
    * @param {Array} widgets Array of grid coords objects
    * @return {Array} Returns the array sorted.
    */
    Gridster.sort_by_row_asc = function(widgets) {
        widgets = widgets.sort(function(a, b) {
            if (!a.row) {
                a = $(a).coords().grid;
                b = $(b).coords().grid;
            }

            a = convInt(a);
            b = convInt(b);
           if (a.row > b.row) {
               return 1;
           }
           return -1;
        });

        return widgets;
    };


    /**
    * Sorts an Array of grid coords objects (representing the grid coords of
    * each widget) placing first the empty cells upper left.
    *
    * @method sort_by_row_and_col_asc
    * @param {Array} widgets Array of grid coords objects
    * @return {Array} Returns the array sorted.
    */
    Gridster.sort_by_row_and_col_asc = function(widgets) {
        widgets = widgets.sort(function(a, b) {
          a = convInt(a);
          b = convInt(b);
           if (a.row > b.row || a.row === b.row && a.col > b.col) {
               return 1;
           }
           return -1;
        });

        return widgets;
    };


    /**
    * Sorts an Array of grid coords objects by column (representing the grid
    * coords of each widget) in ascending way.
    *
    * @method sort_by_col_asc
    * @param {Array} widgets Array of grid coords objects
    * @return {Array} Returns the array sorted.
    */
    Gridster.sort_by_col_asc = function(widgets) {
        widgets = widgets.sort(function(a, b) {
          a = convInt(a);
          b = convInt(b);
           if (a.col > b.col) {
               return 1;
           }
           return -1;
        });

        return widgets;
    };


    /**
    * Sorts an Array of grid coords objects (representing the grid coords of
    * each widget) in descending way.
    *
    * @method sort_by_row_desc
    * @param {Array} widgets Array of grid coords objects
    * @return {Array} Returns the array sorted.
    */
    Gridster.sort_by_row_desc = function(widgets) {
        widgets = widgets.sort(function(a, b) {
          a = convInt(a);
          b = convInt(b);
            if (a.row + a.size_y < b.row + b.size_y) {
                return 1;
            }
           return -1;
        });
        return widgets;
    };



    /** Instance Methods **/

    var fn = Gridster.prototype;

    fn.init = function() {
        this.options.resize.enabled && this.setup_resize();
        this.generate_grid_and_stylesheet();
        this.get_widgets_from_DOM();
        this.set_dom_grid_height();
        this.set_dom_grid_width();
        this.$wrapper.addClass('ready');
        this.draggable();
        this.options.resize.enabled && this.resizable();

        if (this.options.center_widgets) {
            setTimeout($.proxy(function () {
              this.center_widgets();
            }, this), 0);
        }

        $window.bind('resize.gridster', throttle(
            $.proxy(this.recalculate_faux_grid, this), 200));
    };


    /**
    * Disables dragging.
    *
    * @method disable
    * @return {Class} Returns the instance of the Gridster Class.
    */
    fn.disable = function() {
        this.$wrapper.find('.player-revert').removeClass('player-revert');
        this.drag_api.disable();
        return this;
    };


    /**
    * Enables dragging.
    *
    * @method enable
    * @return {Class} Returns the instance of the Gridster Class.
    */
    fn.enable = function() {
        this.drag_api.enable();
        return this;
    };



    /**
    * Disables drag-and-drop widget resizing.
    *
    * @method disable
    * @return {Class} Returns instance of gridster Class.
    */
    fn.disable_resize = function() {
        this.$el.addClass('gs-resize-disabled');
        this.resize_api.disable();
        return this;
    };


    /**
    * Enables drag-and-drop widget resizing.
    *
    * @method enable
    * @return {Class} Returns instance of gridster Class.
    */
    fn.enable_resize = function() {
        this.$el.removeClass('gs-resize-disabled');
        this.resize_api.enable();
        return this;
    };


    /**
    * Add a new widget to the grid.
    *
    * @method add_widget
    * @param {String|HTMLElement} html The string representing the HTML of the widget
    *  or the HTMLElement.
    * @param {Number} [size_x] The nº of rows the widget occupies horizontally.
    * @param {Number} [size_y] The nº of columns the widget occupies vertically.
    * @param {Number} [col] The column the widget should start in.
    * @param {Number} [row] The row the widget should start in.
    * @param {Array} [max_size] max_size Maximun size (in units) for width and height.
    * @param {Array} [min_size] min_size Minimum size (in units) for width and height.
    * @return {HTMLElement} Returns the jQuery wrapped HTMLElement representing.
    *  the widget that was just created.
    */
    fn.add_widget = function(html, size_x, size_y, col, row, max_size, min_size, callback) {
        var pos;
        size_x || (size_x = 1);
        size_y || (size_y = 1);

        if (!col & !row) {
            pos = this.next_position(size_x, size_y);
        } else {
            pos = {
                col: col,
                row: row,
                size_x: size_x,
                size_y: size_y
            };

            this.empty_cells(col, row, size_x, size_y);
        }

        var $w = $(html).attr({
                'data-col': pos.col,
                'data-row': pos.row,
                'data-sizex' : size_x,
                'data-sizey' : size_y
            }).addClass('gs-w').appendTo(this.$el).hide();

        this.$widgets = this.$widgets.add($w);
        this.$changed = this.$changed.add($w);

        this.register_widget($w);

        this.add_faux_rows(pos.size_y);

        if (max_size) {
            this.set_widget_max_size($w, max_size);
        }

        if (min_size) {
            this.set_widget_min_size($w, min_size);
        }

        this.set_dom_grid_width();
        this.set_dom_grid_height();

        this.drag_api.set_limits((this.cols * this.min_widget_width) + ((this.cols + 1) * this.options.widget_margins[0]));

        if (this.options.center_widgets) {
            setTimeout($.proxy(function () {
              this.center_widgets();
            }, this), 0);
        }

        return $w.fadeIn({complete: function () { if(callback) callback.call(this); }});

    };


    /**
    * Change widget size limits.
    *
    * @method set_widget_min_size
    * @param {HTMLElement|Number} $widget The jQuery wrapped HTMLElement
    *  representing the widget or an index representing the desired widget.
    * @param {Array} min_size Minimum size (in units) for width and height.
    * @return {HTMLElement} Returns instance of gridster Class.
    */
    fn.set_widget_min_size = function($widget, min_size) {
        $widget = typeof $widget === 'number' ?
            this.$widgets.eq($widget) : $widget;

        if (!$widget.length) { return this; }

        var wgd = $widget.data('coords').grid;
        wgd.min_size_x = min_size[0];
        wgd.min_size_y = min_size[1];

        return this;
    };


    /**
    * Change widget size limits.
    *
    * @method set_widget_max_size
    * @param {HTMLElement|Number} $widget The jQuery wrapped HTMLElement
    *  representing the widget or an index representing the desired widget.
    * @param {Array} max_size Maximun size (in units) for width and height.
    * @return {HTMLElement} Returns instance of gridster Class.
    */
    fn.set_widget_max_size = function($widget, max_size) {
        $widget = typeof $widget === 'number' ?
            this.$widgets.eq($widget) : $widget;

        if (!$widget.length) { return this; }

        var wgd = $widget.data('coords').grid;
        wgd.max_size_x = max_size[0];
        wgd.max_size_y = max_size[1];

        return this;
    };


    /**
    * Append the resize handle into a widget.
    *
    * @method add_resize_handle
    * @param {HTMLElement} $widget The jQuery wrapped HTMLElement
    *  representing the widget.
    * @return {HTMLElement} Returns instance of gridster Class.
    */
    fn.add_resize_handle = function($w) {
        var $append_to = this.options.resize.handle_append_to ? $(this.options.resize.handle_append_to, $w) : $w;

        if ( ($append_to.children("span[class~='" + this.resize_handle_class + "']")).length == 0 ) {
            $(this.resize_handle_tpl).appendTo( $append_to );
        }

        return this;
    };


    /**
    * Change the size of a widget. Width is limited to the current grid width.
    *
    * @method resize_widget
    * @param {HTMLElement} $widget The jQuery wrapped HTMLElement
    *  representing the widget.
    * @param {Number} size_x The number of columns that will occupy the widget.
    *  By default <code>size_x</code> is limited to the space available from
    *  the column where the widget begins, until the last column to the right.
    * @param {Boolean} [reposition] Set to false to not move the widget to
    *  the left if there is insufficient space on the right.
    * @param {Number} size_y The number of rows that will occupy the widget.
    * @param {Function} [callback] Function executed when the widget is removed.
    * @return {HTMLElement} Returns $widget.
    */
    fn.resize_widget = function($widget, size_x, size_y, reposition, callback) {
        var wgd = $widget.coords().grid;
        var col = wgd.col;
        var max_cols = this.options.max_cols;
        reposition !== false && (reposition = true);
        var old_size_y = wgd.size_y;
        var old_col = wgd.col;
        var new_col = old_col;

        size_x || (size_x = wgd.size_x);
        size_y || (size_y = wgd.size_y);

        //if (max_cols !== Infinity) {
        //    size_x = Math.min(size_x, max_cols - col + 1);
        //}

        if (reposition && old_col + size_x - 1 > this.cols) {
          var diff = old_col + (size_x - 1) - this.cols;
          var c = old_col - diff;
          new_col = Math.max(1, c);
        }

        if (size_y > old_size_y) {
            this.add_faux_rows(Math.max(size_y - old_size_y, 0));
        }

        var player_rcol = (col + size_x - 1);
        if (player_rcol > this.cols) {
            this.add_faux_cols(player_rcol - this.cols);
        }

        var new_grid_data = {
            col: new_col,
            row: wgd.row,
            size_x: size_x,
            size_y: size_y
        };

        this.mutate_widget_in_gridmap($widget, wgd, new_grid_data);

        this.set_dom_grid_height();
        this.set_dom_grid_width();

        if (callback) {
            callback.call(this, new_grid_data.size_x, new_grid_data.size_y);
        }

        return $widget;
    };

    /**
     * Expand the widget. Width is set to the current grid width.
     *
     * @method expand_widget
     * @param {HTMLElement} $widget The jQuery wrapped HTMLElement
     *  representing the widget.
     * @param {Number} size_x The number of cols that will occupy the widget.
     * @param {Number} size_y The number of rows that will occupy the widget.
     * @param {Number} col The column to resize the widget from.
     * @param {Function} [callback] Function executed when the widget is expanded.
     * @return {HTMLElement} Returns $widget.
     */
    fn.expand_widget = function($widget, size_x, size_y, col, callback) {
      var wgd = $widget.coords().grid;
      var max_size_x = Math.floor(($(window).width() - this.options.widget_margins[0] * 2) / this.min_widget_width);
      size_x =  size_x || Math.min(max_size_x, this.cols);
      size_y || (size_y = wgd.size_y);

      var old_size_y = wgd.size_y;
      $widget.attr('pre_expand_col', wgd.col);
      $widget.attr('pre_expand_sizex', wgd.size_x);
      $widget.attr('pre_expand_sizey', wgd.size_y);
      var new_col = col || 1;

      if (size_y > old_size_y) {
        this.add_faux_rows(Math.max(size_y - old_size_y, 0));
      }

      var new_grid_data = {
        col: new_col,
        row: wgd.row,
        size_x: size_x,
        size_y: size_y
      };

      this.mutate_widget_in_gridmap($widget, wgd, new_grid_data);

      this.set_dom_grid_height();
      this.set_dom_grid_width();

      if (callback) {
        callback.call(this, new_grid_data.size_x, new_grid_data.size_y);
      }

      return $widget;
    };

    /**
     * Collapse the widget to it's pre-expanded size
     *
     * @method expand_widget
     * @param {HTMLElement} $widget The jQuery wrapped HTMLElement
     *  representing the widget.
     * @param {Function} [callback] Function executed when the widget is collapsed.
     * @return {HTMLElement} Returns $widget.
     */
    fn.collapse_widget = function($widget, callback) {
      var wgd = $widget.coords().grid;
      var size_x = parseInt($widget.attr('pre_expand_sizex'));
      var size_y = parseInt($widget.attr('pre_expand_sizey'));

      var new_col = parseInt($widget.attr('pre_expand_col'));

      var new_grid_data = {
        col: new_col,
        row: wgd.row,
        size_x: size_x,
        size_y: size_y
      };

      this.mutate_widget_in_gridmap($widget, wgd, new_grid_data);

      this.set_dom_grid_height();
      this.set_dom_grid_width();

      if (callback) {
        callback.call(this, new_grid_data.size_x, new_grid_data.size_y);
      }

      return $widget;
    };

    /**
     * Fit the size of a widget to its content (best guess)
     *
     * @method fit_to_content
     * @param $widget  {HTMLElement} $widget The jQuery wrapped HTMLElement
     * @param max_cols {Number} max number of columns a widget can take up
     * @param max_rows {Number} max number of rows a widget can take up
     * @param {Function} [callback] Function executed when the widget is fit to content.
     * @return {HTMLElement} Returns $widget.
     */
    fn.fit_to_content = function($widget, max_cols, max_rows, callback) {
      var wgd = $widget.coords().grid;
      var width = this.$wrapper.width();
      var height = this.$wrapper.height();
      var col_size = this.options.widget_base_dimensions[0] + (2 * this.options.widget_margins[0]);
      var row_size = this.options.widget_base_dimensions[1] + (2 * this.options.widget_margins[1]);
      var best_cols = Math.ceil((width + (2 * this.options.widget_margins[0])) / col_size);
      var best_rows = Math.ceil((height + (2 * this.options.widget_margins[1])) / row_size);

      var new_grid_data = {
        col: wgd.col,
        row: wgd.row,
        size_x: Math.min(max_cols, best_cols),
        size_y: Math.min(max_rows, best_rows)
      };

      this.mutate_widget_in_gridmap($widget, wgd, new_grid_data);

      this.set_dom_grid_height();
      this.set_dom_grid_width();

      if (callback) {
        callback.call(this, new_grid_data.size_x, new_grid_data.size_y);
      }

      return $widget;
    };


    /**
     * Centers widgets in grid
     *
     * @method center_widgets
     */
    fn.center_widgets = debounce(function () {
      var wrapper_width = this.$wrapper.width();
     var col_size;
     if (this.is_responsive()) {
      col_size = this.get_responsive_col_width();
     } else {
      col_size = this.options.widget_base_dimensions[0] + (2 * this.options.widget_margins[0]);
     }
      var col_count = Math.floor(Math.max(Math.floor(wrapper_width / col_size), this.min_col_count) / 2) * 2;

      this.options.min_cols = col_count;
      this.options.max_cols = col_count;
      this.options.extra_cols = 0;
      this.options.max_size_x = col_count;
      this.set_dom_grid_width(col_count);
      this.cols = col_count;

      var col_dif = (col_count - this.prev_col_count) / 2;

      if (col_dif < 0) {
        if (this.get_min_col() > col_dif * -1) {
          this.shift_cols(col_dif);
        } else {
          this.resize_widget_dimensions(this.options);
        }

        setTimeout($.proxy(function () {
          this.resize_widget_dimensions(this.options);
        }, this), 0);

      } else if (col_dif > 0) {
        this.resize_widget_dimensions(this.options);

        setTimeout($.proxy(function () {
          this.shift_cols(col_dif);
        }, this), 0);

      } else {
        this.resize_widget_dimensions(this.options);

        setTimeout($.proxy(function () {
          this.resize_widget_dimensions(this.options);
        }, this), 0);

      }

      this.prev_col_count = col_count;
      return this;
    }, 200);


    fn.get_min_col = function () {
      return Math.min.apply(Math, this.$widgets.map($.proxy(function (key, widget) {
        return this.get_cells_occupied($(widget).coords().grid).cols;
      }, this)).get());
    };


    fn.shift_cols = function (col_dif) {
      var widgets_coords = this.$widgets.map($.proxy(function(i, widget) {
        var $w = $(widget);
        return this.dom_to_coords($w);
      }, this));
      widgets_coords = Gridster.sort_by_row_and_col_asc(widgets_coords);

      widgets_coords.each($.proxy(function(i, widget) {
        var $widget = $(widget.el);
        var wgd = $widget.coords().grid;
        var col = parseInt($widget.attr('data-col'));

        var new_grid_data = {
         col: Math.max(Math.round(col + col_dif), 1),
         row: wgd.row,
          size_x: wgd.size_x,
          size_y: wgd.size_y
        };
        setTimeout($.proxy(function () {
          this.mutate_widget_in_gridmap($widget, wgd, new_grid_data);
        }, this), 0);
      }, this));
    };


    /**
    * Change the dimensions of widgets.
    *
    * @method resize_widget_dimensions
    * @param {Object} [options] An Object with all options you want to
    *        overwrite:
    *    @param {Array} [options.widget_margins] Margin between widgets.
    *     The first index for the horizontal margin (left, right) and
    *     the second for the vertical margin (top, bottom).
    *    @param {Array} [options.widget_base_dimensions] Base widget dimensions
    *     in pixels. The first index for the width and the second for the
    *     height.
    * @return {Class} Returns the instance of the Gridster Class.
    */
    fn.resize_widget_dimensions = function(options) {
        if (options.widget_margins) {
            this.options.widget_margins = options.widget_margins;
        }

        if (options.widget_base_dimensions) {
             this.options.widget_base_dimensions = options.widget_base_dimensions;
        }

        this.min_widget_width  = (this.options.widget_margins[0] * 2) + this.options.widget_base_dimensions[0];
        this.min_widget_height = (this.options.widget_margins[1] * 2) + this.options.widget_base_dimensions[1];

        var serializedGrid = this.serialize();
        this.$widgets.each($.proxy(function(i, widget) {
            var $widget = $(widget);
            this.resize_widget($widget);
        }, this));

        this.generate_grid_and_stylesheet();
        this.get_widgets_from_DOM();
        this.set_dom_grid_height();

        return this;
    };


    /**
    * Mutate widget dimensions and position in the grid map.
    *
    * @method mutate_widget_in_gridmap
    * @param {HTMLElement} $widget The jQuery wrapped HTMLElement
    *  representing the widget to mutate.
    * @param {Object} wgd Current widget grid data (col, row, size_x, size_y).
    * @param {Object} new_wgd New widget grid data.
    * @return {HTMLElement} Returns instance of gridster Class.
    */
    fn.mutate_widget_in_gridmap = function($widget, wgd, new_wgd) {
        var old_size_y = wgd.size_y;

        var old_cells_occupied = this.get_cells_occupied(wgd);
        var new_cells_occupied = this.get_cells_occupied(new_wgd);

        var empty_cols = [];
        $.each(old_cells_occupied.cols, function(i, col) {
            if ($.inArray(col, new_cells_occupied.cols) === -1) {
                empty_cols.push(col);
            }
        });

        var occupied_cols = [];
        $.each(new_cells_occupied.cols, function(i, col) {
            if ($.inArray(col, old_cells_occupied.cols) === -1) {
                occupied_cols.push(col);
            }
        });

        var empty_rows = [];
        $.each(old_cells_occupied.rows, function(i, row) {
            if ($.inArray(row, new_cells_occupied.rows) === -1) {
                empty_rows.push(row);
            }
        });

        var occupied_rows = [];
        $.each(new_cells_occupied.rows, function(i, row) {
            if ($.inArray(row, old_cells_occupied.rows) === -1) {
                occupied_rows.push(row);
            }
        });

        this.remove_from_gridmap(wgd);

        if (occupied_cols.length) {
            var cols_to_empty = [
                new_wgd.col, new_wgd.row, new_wgd.size_x, Math.min(old_size_y, new_wgd.size_y), $widget
            ];
            this.empty_cells.apply(this, cols_to_empty);
        }

        if (occupied_rows.length) {
            var rows_to_empty = [new_wgd.col, new_wgd.row, new_wgd.size_x, new_wgd.size_y, $widget];
            this.empty_cells.apply(this, rows_to_empty);
        }

        // not the same that wgd = new_wgd;
        wgd.col = new_wgd.col;
        wgd.row = new_wgd.row;
        wgd.size_x = new_wgd.size_x;
        wgd.size_y = new_wgd.size_y;

        this.add_to_gridmap(new_wgd, $widget);

        $widget.removeClass('player-revert');

        //update coords instance attributes
        $widget.data('coords').update({
            width: (new_wgd.size_x * (this.is_responsive() ? this.get_responsive_col_width() : this.options.widget_base_dimensions[0]) +
                ((new_wgd.size_x - 1) * this.options.widget_margins[0])),
            height: (new_wgd.size_y * this.options.widget_base_dimensions[1] +
                ((new_wgd.size_y - 1) * this.options.widget_margins[1]))
        });

        $widget.attr({
            'data-col': new_wgd.col,
            'data-row': new_wgd.row,
            'data-sizex': new_wgd.size_x,
            'data-sizey': new_wgd.size_y
        });

        if (empty_cols.length) {
            var cols_to_remove_holes = [
                empty_cols[0], new_wgd.row,
                empty_cols[empty_cols.length - 1] - empty_cols[0] + 1,
                Math.min(old_size_y, new_wgd.size_y),
                $widget
            ];

            this.remove_empty_cells.apply(this, cols_to_remove_holes);
        }

        if (empty_rows.length) {
            var rows_to_remove_holes = [
                new_wgd.col, new_wgd.row, new_wgd.size_x, new_wgd.size_y, $widget
            ];
            this.remove_empty_cells.apply(this, rows_to_remove_holes);
        }

        this.move_widget_up($widget);

        return this;
    };


    /**
    * Move down widgets in cells represented by the arguments col, row, size_x,
    * size_y
    *
    * @method empty_cells
    * @param {Number} col The column where the group of cells begin.
    * @param {Number} row The row where the group of cells begin.
    * @param {Number} size_x The number of columns that the group of cells
    * occupy.
    * @param {Number} size_y The number of rows that the group of cells
    * occupy.
    * @param {HTMLElement} $exclude Exclude widgets from being moved.
    * @return {Class} Returns the instance of the Gridster Class.
    */
    fn.empty_cells = function(col, row, size_x, size_y, $exclude) {
        var $nexts = this.widgets_below({
                col: col,
                row: row - size_y,
                size_x: size_x,
                size_y: size_y
            });

        $nexts.not($exclude).each($.proxy(function(i, w) {
            var $w = $( w ),
                wgd = $w.coords().grid;
            if ( !(wgd.row <= (row + size_y - 1))) { return; }
            var diff =  (row + size_y) - wgd.row;
            this.move_widget_down($w, diff);
        }, this));

        this.set_dom_grid_height();

        return this;
    };


    /**
    * Move up widgets below cells represented by the arguments col, row, size_x,
    * size_y.
    *
    * @method remove_empty_cells
    * @param {Number} col The column where the group of cells begin.
    * @param {Number} row The row where the group of cells begin.
    * @param {Number} size_x The number of columns that the group of cells
    * occupy.
    * @param {Number} size_y The number of rows that the group of cells
    * occupy.
    * @param {HTMLElement} exclude Exclude widgets from being moved.
    * @return {Class} Returns the instance of the Gridster Class.
    */
    fn.remove_empty_cells = function(col, row, size_x, size_y, exclude) {
        var $nexts = this.widgets_below({
            col: col,
            row: row,
            size_x: size_x,
            size_y: size_y
        });

        /*
        $nexts.not(exclude).each($.proxy(function(i, widget) {
            console.log("from_remove")
            this.move_widget_up( $(widget), size_y );
        }, this));
        */

        this.set_dom_grid_height();

        return this;
    };


    /**
    * Get the most left column below to add a new widget.
    *
    * @method next_position
    * @param {Number} size_x The nº of rows the widget occupies horizontally.
    * @param {Number} size_y The nº of columns the widget occupies vertically.
    * @return {Object} Returns a grid coords object representing the future
    *  widget coords.
    */
    fn.next_position = function(size_x, size_y) {
        size_x || (size_x = 1);
        size_y || (size_y = 1);
        var ga = this.gridmap;
        var cols_l = ga.length;
        var valid_pos = [];
        var rows_l;

        for (var c = 1; c < cols_l; c++) {
            rows_l = ga[c].length;
            for (var r = 1; r <= rows_l; r++) {
                var can_move_to = this.can_move_to({
                    size_x: size_x,
                    size_y: size_y
                }, c, r);

                if (can_move_to) {
                    valid_pos.push({
                        col: c,
                        row: r,
                        size_y: size_y,
                        size_x: size_x
                    });
                }
            }
        }

        if (valid_pos.length) {
            return Gridster.sort_by_row_and_col_asc(valid_pos)[0];
        }
        return false;
    };

    fn.remove_by_grid = function(col, row){
        var $w = this.is_widget(col, row);
        if($w){
            this.remove_widget($w);
        }
    }


    /**
    * Remove a widget from the grid.
    *
    * @method remove_widget
    * @param {HTMLElement} el The jQuery wrapped HTMLElement you want to remove.
    * @param {Boolean|Function} silent If true, widgets below the removed one
    * will not move up. If a Function is passed it will be used as callback.
    * @param {Function} callback Function executed when the widget is removed.
    * @return {Class} Returns the instance of the Gridster Class.
    */
    fn.remove_widget = function(el, silent, callback) {
        var $el = el instanceof $ ? el : $(el);
        var wgd = $el.coords().grid;

        // if silent is a function assume it's a callback
        if ($.isFunction(silent)) {
            callback = silent;
            silent = false;
        }

        this.cells_occupied_by_placeholder = {};
        this.$widgets = this.$widgets.not($el);

        var $nexts = this.widgets_below($el);

        this.remove_from_gridmap(wgd);

        $el.fadeOut($.proxy(function() {
            $el.remove();

            if (!silent) {
                $nexts.each($.proxy(function(i, widget) {
                    this.move_widget_up( $(widget), wgd.size_y );
                }, this));
            }

            this.set_dom_grid_height();

            if (callback) {
                callback.call(this, el);
            }
        }, this));

        return this;
    };


    /**
    * Remove all widgets from the grid.
    *
    * @method remove_all_widgets
    * @param {Function} callback Function executed for each widget removed.
    * @return {Class} Returns the instance of the Gridster Class.
    */
    fn.remove_all_widgets = function(callback) {
        this.$widgets.each($.proxy(function(i, el){
              this.remove_widget(el, true, callback);
        }, this));

        return this;
    };


    /**
    * Returns a serialized array of the widgets in the grid.
    *
    * @method serialize
    * @param {HTMLElement} [$widgets] The collection of jQuery wrapped
    *  HTMLElements you want to serialize. If no argument is passed all widgets
    *  will be serialized.
    * @return {Array} Returns an Array of Objects with the data specified in
    *  the serialize_params option.
    */
    fn.serialize = function($widgets) {
        $widgets || ($widgets = this.$widgets);
<<<<<<< HEAD
=======
        var result = [];
        $widgets.each($.proxy(function(i, widget) {
            if(typeof($(widget).coords().grid) != "undefined"){
                result.push(this.options.serialize_params(
                $(widget), $(widget).coords().grid ) );
            }
        }, this));
>>>>>>> 8f431a42

        return $widgets.map($.proxy(function(i, widget) {
            var $w = $(widget);
            return this.options.serialize_params($w, $w.coords().grid);
        }, this)).get();
    };

    /**
    * Returns a serialized array of the widgets that have changed their
    *  position.
    *
    * @method serialize_changed
    * @return {Array} Returns an Array of Objects with the data specified in
    *  the serialize_params option.
    */
    fn.serialize_changed = function() {
        return this.serialize(this.$changed);
    };


    /**
    * Convert widgets from DOM elements to "widget grid data" Objects.
    *
    * @method dom_to_coords
    * @param {HTMLElement} $widget The widget to be converted.
    */
    fn.dom_to_coords = function($widget) {
        return {
            'col': parseInt($widget.attr('data-col'), 10),
            'row': parseInt($widget.attr('data-row'), 10),
            'size_x': parseInt($widget.attr('data-sizex'), 10) || 1,
            'size_y': parseInt($widget.attr('data-sizey'), 10) || 1,
            'max_size_x': parseInt($widget.attr('data-max-sizex'), 10) || false,
            'max_size_y': parseInt($widget.attr('data-max-sizey'), 10) || false,
            'min_size_x': parseInt($widget.attr('data-min-sizex'), 10) || false,
            'min_size_y': parseInt($widget.attr('data-min-sizey'), 10) || false,
            'el': $widget
        };
    };


    /**
    * Creates the grid coords object representing the widget an add it to the
    * mapped array of positions.
    *
    * @method register_widget
    * @param {HTMLElement|Object} $el jQuery wrapped HTMLElement representing
    *  the widget, or an "widget grid data" Object with (col, row, el ...).
    * @return {Boolean} Returns true if the widget final position is different
    *  than the original.
    */
    fn.register_widget = function($el) {
        var isDOM = $el instanceof $;
        var wgd = isDOM ? this.dom_to_coords($el) : $el;
        var posChanged = false;
        isDOM || ($el = wgd.el);

        var empty_upper_row = this.can_go_widget_up(wgd);
        if (empty_upper_row) {
            wgd.row = empty_upper_row;
            $el.attr('data-row', empty_upper_row);
            this.$el.trigger('gridster:positionchanged', [wgd]);
            posChanged = true;
        }

        if (this.options.avoid_overlapped_widgets &&
            !this.can_move_to(
             {size_x: wgd.size_x, size_y: wgd.size_y}, wgd.col, wgd.row)
        ) {
<<<<<<< HEAD
            $.extend(wgd, this.next_position(wgd.size_x, wgd.size_y));
=======
            if(!$el.hasClass('.disp_ad')){
                $el.remove();
                return false;   
            }
            wgd = this.next_position(wgd.size_x, wgd.size_y);
            wgd.el = $el;
>>>>>>> 8f431a42
            $el.attr({
                'data-col': wgd.col,
                'data-row': wgd.row,
                'data-sizex': wgd.size_x,
                'data-sizey': wgd.size_y
            });
            posChanged = true;
        }

        // attach Coord object to player data-coord attribute
        $el.data('coords', $el.coords());
        // Extend Coord object with grid position info
        $el.data('coords').grid = wgd;

        this.add_to_gridmap(wgd, $el);

        this.options.resize.enabled && this.add_resize_handle($el);

        return posChanged;
    };


    /**
    * Update in the mapped array of positions the value of cells represented by
    * the grid coords object passed in the `grid_data` param.
    *
    * @param {Object} grid_data The grid coords object representing the cells
    *  to update in the mapped array.
    * @param {HTMLElement|Boolean} value Pass `false` or the jQuery wrapped
    *  HTMLElement, depends if you want to delete an existing position or add
    *  a new one.
    * @method update_widget_position
    * @return {Class} Returns the instance of the Gridster Class.
    */
    fn.update_widget_position = function(grid_data, value) {
        this.for_each_cell_occupied(grid_data, function(col, row) {
            if (!this.gridmap[col]) { return this; }
            this.gridmap[col][row] = value;
        });
        return this;
    };


    /**
    * Update the width and height for a widgets coordinate data.
    *
    * @param {HTMLElement} $widget The widget to update.
    * @param width The new width for this widget.
    * @param height The new height for this widget.
    * @method update_widget_dimensions
    * @return {Class} Returns the instance of the Gridster Class.
    */
    fn.update_widget_dimensions = function($widget, width, height) {
        $widget.data('coords').update({
            width: width,
            height: height
        });
        return this;
    };


    /**
    * Update dimensions for all widgets in the grid.
    *
    * @method update_widgets_dimensions
    * @return {Class} Returns the instance of the Gridster Class.
    */
    fn.update_widgets_dimensions = function() {
        $.each(this.$widgets, $.proxy(function(idx, widget) {
            var wgd = $(widget).coords().grid;
            var width = (wgd.size_x * (this.is_responsive() ? this.get_responsive_col_width() : this.options.widget_base_dimensions[0]) +
            ((wgd.size_x - 1) * this.options.widget_margins[0]));

            var height = (wgd.size_y * this.options.widget_base_dimensions[1] +
            ((wgd.size_y - 1) * this.options.widget_margins[1]));

            this.update_widget_dimensions($(widget), width, height);
        }, this));
        return this;
    };


    /**
    * Remove a widget from the mapped array of positions.
    *
    * @method remove_from_gridmap
    * @param {Object} grid_data The grid coords object representing the cells
    *  to update in the mapped array.
    * @return {Class} Returns the instance of the Gridster Class.
    */
    fn.remove_from_gridmap = function(grid_data) {
        return this.update_widget_position(grid_data, false);
    };


    /**
    * Add a widget to the mapped array of positions.
    *
    * @method add_to_gridmap
    * @param {Object} grid_data The grid coords object representing the cells
    *  to update in the mapped array.
    * @param {HTMLElement|Boolean} value The value to set in the specified
    *  position .
    * @return {Class} Returns the instance of the Gridster Class.
    */
    fn.add_to_gridmap = function(grid_data, value) {
        this.update_widget_position(grid_data, value || grid_data.el);
        /*if (grid_data.el) {
            var $widgets = this.widgets_below(grid_data.el);
            $widgets.each($.proxy(function(i, widget) {
                console.log("from_add_to_gridmap");
                this.move_widget_up( $(widget));
            }, this));
        } */
    };


    /**
    * Make widgets draggable.
    *
    * @uses Draggable
    * @method draggable
    * @return {Class} Returns the instance of the Gridster Class.
    */
    fn.draggable = function() {
        var self = this;
        var draggable_options = $.extend(true, {}, this.options.draggable, {
            offset_left: this.options.widget_margins[0],
            offset_top: this.options.widget_margins[1],
            container_width: (this.cols * this.min_widget_width) + ((this.cols + 1) * this.options.widget_margins[0]),
            limit: true,
            start: function(event, ui) {
                self.$widgets.filter('.player-revert')
                    .removeClass('player-revert');

                self.$player = $(this);
                self.$helper = $(ui.$helper);

                self.helper = !self.$helper.is(self.$player);

                self.on_start_drag.call(self, event, ui);
                self.$el.trigger('gridster:dragstart');
            },
            stop: function(event, ui) {
                self.on_stop_drag.call(self, event, ui);
                self.$el.trigger('gridster:dragstop');
            },
            drag: throttle(function(event, ui) {
                self.on_drag.call(self, event, ui);
                self.$el.trigger('gridster:drag');
            }, 60)
          });

<<<<<<< HEAD
        this.drag_api = this.$el.gridDraggable(draggable_options);
        return this;
    };


    /**
    * Bind resize events to get resize working.
    *
    * @method resizable
    * @return {Class} Returns instance of gridster Class.
    */
    fn.resizable = function() {
        this.resize_api = this.$el.gridDraggable({
            items: '.' + this.options.resize.handle_class,
            offset_left: this.options.widget_margins[0],
            container_width: this.container_width,
            move_element: false,
            resize: true,
            limit: this.options.autogrow_cols ? false : true,
            scroll_container: this.options.scroll_container,
            start: $.proxy(this.on_start_resize, this),
            stop: $.proxy(function(event, ui) {
                delay($.proxy(function() {
                    this.on_stop_resize(event, ui);
                }, this), 120);
            }, this),
            drag: throttle($.proxy(this.on_resize, this), 60)
        });

        return this;
    };


    /**
    * Setup things required for resizing. Like build templates for drag handles.
    *
    * @method setup_resize
    * @return {Class} Returns instance of gridster Class.
    */
    fn.setup_resize = function() {
        this.resize_handle_class = this.options.resize.handle_class;
        var axes = this.options.resize.axes;
        var handle_tpl = '<span class="' + this.resize_handle_class + ' ' +
            this.resize_handle_class + '-{type}" />';

        this.resize_handle_tpl = $.map(axes, function(type) {
            return handle_tpl.replace('{type}', type);
        }).join('');

        if ($.isArray(this.options.draggable.ignore_dragging)) {
            this.options.draggable.ignore_dragging.push(
                '.' + this.resize_handle_class);
        }

=======
        this.drag_api = this.$el.dragg(draggable_options).data('drag');
>>>>>>> 8f431a42
        return this;
    };


    /**
    * This function is executed when the player begins to be dragged.
    *
    * @method on_start_drag
    * @param {Event} event The original browser event
    * @param {Object} ui A prepared ui object with useful drag-related data
    */
    fn.on_start_drag = function(event, ui) {
        this.$helper.add(this.$player).add(this.$wrapper).addClass('dragging');

        this.highest_col = this.get_highest_occupied_cell().col;

        this.$player.addClass('player');
        this.player_grid_data = this.$player.coords().grid;
        this.placeholder_grid_data = $.extend({}, this.player_grid_data);

        this.set_dom_grid_height(this.$el.height() +
            (this.player_grid_data.size_y * this.min_widget_height));

        this.set_dom_grid_width(this.cols);

        var pgd_sizex = this.player_grid_data.size_x;
        var cols_diff = this.cols - this.highest_col;

        if (this.options.autogrow_cols && cols_diff <= pgd_sizex) {
            this.add_faux_cols(Math.min(pgd_sizex - cols_diff, 1));
        }

        var colliders = this.faux_grid;
        var coords = this.$player.data('coords').coords;

        this.cells_occupied_by_player = this.get_cells_occupied(
            this.player_grid_data);
        this.cells_occupied_by_placeholder = this.get_cells_occupied(
            this.placeholder_grid_data);

        this.last_cols = [];
        this.last_rows = [];

        // see jquery.collision.js
        this.collision_api = this.$helper.collision(
            colliders, this.options.collision);

        this.$preview_holder = $('<' + this.$player.get(0).tagName + ' />', {
              'class': 'preview-holder',
              'data-row': this.$player.attr('data-row'),
              'data-col': this.$player.attr('data-col'),
              css: {
                  width: coords.width,
                  height: coords.height
              }
        }).appendTo(this.$el);

        if (this.options.draggable.start) {
          this.options.draggable.start.call(this, event, ui);
        }
    };


    /**
    * This function is executed when the player is being dragged.
    *
    * @method on_drag
    * @param {Event} event The original browser event
    * @param {Object} ui A prepared ui object with useful drag-related data
    */
    fn.on_drag = function(event, ui) {
        //break if dragstop has been fired
        if (this.$player === null) {
            return false;
        }

        var abs_offset = {
            left: ui.position.left + this.baseX,
            top: ui.position.top + this.baseY
        };

        // auto grow cols
        if (this.options.autogrow_cols) {
            var prcol = this.placeholder_grid_data.col +
                this.placeholder_grid_data.size_x - 1;

            // "- 1" due to adding at least 1 column in on_start_drag
            if (prcol >= this.cols - 1 && this.options.max_cols >= this.cols + 1) {
                this.add_faux_cols(1);
                this.set_dom_grid_width(this.cols + 1);
                this.drag_api.set_limits((this.cols * this.min_widget_width) + ((this.cols + 1) * this.options.widget_margins[0]));
            }

            this.collision_api.set_colliders(this.faux_grid);
        }

        this.colliders_data = this.collision_api.get_closest_colliders(
            abs_offset);

        this.on_overlapped_column_change(
            this.on_start_overlapping_column, this.on_stop_overlapping_column);

        this.on_overlapped_row_change(
            this.on_start_overlapping_row, this.on_stop_overlapping_row);


        if (this.helper && this.$player) {
            this.$player.css({
                'left': ui.position.left,
                'top': ui.position.top
            });
        }

        if (this.options.draggable.drag) {
            this.options.draggable.drag.call(this, event, ui);
        }
    };


    /**
    * This function is executed when the player stops being dragged.
    *
    * @method on_stop_drag
    * @param {Event} event The original browser event
    * @param {Object} ui A prepared ui object with useful drag-related data
    */
    fn.on_stop_drag = function(event, ui) {
        this.$helper.add(this.$player).add(this.$wrapper)
            .removeClass('dragging');

        ui.position.left = ui.position.left + this.baseX;
        ui.position.top = ui.position.top + this.baseY;
        this.colliders_data = this.collision_api.get_closest_colliders(
            ui.position);

        this.on_overlapped_column_change(
            this.on_start_overlapping_column,
            this.on_stop_overlapping_column
        );

        this.on_overlapped_row_change(
            this.on_start_overlapping_row,
            this.on_stop_overlapping_row
        );

        this.$player.addClass('player-revert').removeClass('player')
            .attr({
                'data-col': this.placeholder_grid_data.col,
                'data-row': this.placeholder_grid_data.row
            }).css({
                'left': '',
                'top': ''
            });

        this.$changed = this.$changed.add(this.$player);

        this.cells_occupied_by_player = this.get_cells_occupied(
            this.placeholder_grid_data);
        this.set_cells_player_occupies(
            this.placeholder_grid_data.col, this.placeholder_grid_data.row);

        this.$player.coords().grid.row = this.placeholder_grid_data.row;
        this.$player.coords().grid.col = this.placeholder_grid_data.col;

        if (this.options.draggable.stop) {
          this.options.draggable.stop.call(this, event, ui);
        }

        this.$preview_holder.remove();

        this.$player = null;
        this.$helper = null;
        this.placeholder_grid_data = {};
        this.player_grid_data = {};
        this.cells_occupied_by_placeholder = {};
        this.cells_occupied_by_player = {};
        this.w_queue = {};

        this.set_dom_grid_height();
        this.set_dom_grid_width();

        if (this.options.autogrow_cols) {
            this.drag_api.set_limits((this.cols * this.min_widget_width) + ((this.cols + 1) * this.options.widget_margins[0]));
        }
    };


    /**
    * This function is executed every time a widget starts to be resized.
    *
    * @method on_start_resize
    * @param {Event} event The original browser event
    * @param {Object} ui A prepared ui object with useful drag-related data
    */
    fn.on_start_resize = function(event, ui) {
        this.$resized_widget = ui.$player.closest('.gs-w');
        this.resize_coords = this.$resized_widget.coords();
        this.resize_wgd = this.resize_coords.grid;
        this.resize_initial_width = this.resize_coords.coords.width;
        this.resize_initial_height = this.resize_coords.coords.height;
        this.resize_initial_sizex = this.resize_coords.grid.size_x;
        this.resize_initial_sizey = this.resize_coords.grid.size_y;
        this.resize_initial_col = this.resize_coords.grid.col;
        this.resize_last_sizex = this.resize_initial_sizex;
        this.resize_last_sizey = this.resize_initial_sizey;

        this.resize_max_size_x = Math.min(this.resize_wgd.max_size_x ||
            this.options.resize.max_size[0],
            this.options.max_cols - this.resize_initial_col + 1);
        this.resize_max_size_y = this.resize_wgd.max_size_y ||
            this.options.resize.max_size[1];

        this.resize_min_size_x = (this.resize_wgd.min_size_x ||
            this.options.resize.min_size[0] || 1);
        this.resize_min_size_y = (this.resize_wgd.min_size_y ||
            this.options.resize.min_size[1] || 1);

        this.resize_initial_last_col = this.get_highest_occupied_cell().col;

        this.set_dom_grid_width(this.cols);

        this.resize_dir = {
            right: ui.$player.is('.' + this.resize_handle_class + '-x'),
            bottom: ui.$player.is('.' + this.resize_handle_class + '-y')
        };

        if(!this.is_responsive()) {
          this.$resized_widget.css({
            'min-width': this.options.widget_base_dimensions[0],
            'min-height': this.options.widget_base_dimensions[1]
          });
        }

        var nodeName = this.$resized_widget.get(0).tagName;
        this.$resize_preview_holder = $('<' + nodeName + ' />', {
              'class': 'preview-holder resize-preview-holder',
              'data-row': this.$resized_widget.attr('data-row'),
              'data-col': this.$resized_widget.attr('data-col'),
              'css': {
                  'width': this.resize_initial_width,
                  'height': this.resize_initial_height
              }
        }).appendTo(this.$el);

        this.$resized_widget.addClass('resizing');

		if (this.options.resize.start) {
            this.options.resize.start.call(this, event, ui, this.$resized_widget);
        }

        this.$el.trigger('gridster:resizestart');
    };


    /**
    * This function is executed every time a widget stops being resized.
    *
    * @method on_stop_resize
    * @param {Event} event The original browser event
    * @param {Object} ui A prepared ui object with useful drag-related data
    */
    fn.on_stop_resize = function(event, ui) {
        this.$resized_widget
            .removeClass('resizing')
            .css({
                'width': '',
                'height': '',
                'min-width': '',
                'min-height': ''
            });

        delay($.proxy(function() {
            this.$resize_preview_holder
                .remove()
                .css({
                    'min-width': '',
                    'min-height': ''
                });

            if (this.options.resize.stop) {
                this.options.resize.stop.call(this, event, ui, this.$resized_widget);
            }

            this.$el.trigger('gridster:resizestop');
        }, this), 300);

        this.set_dom_grid_width();

        if (this.options.autogrow_cols) {
            this.drag_api.set_limits(this.cols * this.min_widget_width);
        }
    };


    /**
    * This function is executed when a widget is being resized.
    *
    * @method on_resize
    * @param {Event} event The original browser event
    * @param {Object} ui A prepared ui object with useful drag-related data
    */
    fn.on_resize = function(event, ui) {
        var rel_x = (ui.pointer.diff_left);
        var rel_y = (ui.pointer.diff_top);
        var wbd_x = this.is_responsive() ? this.get_responsive_col_width() : this.options.widget_base_dimensions[0];
        var wbd_y = this.options.widget_base_dimensions[1];
        var margin_x = this.options.widget_margins[0];
        var margin_y = this.options.widget_margins[1];
        var max_size_x = this.resize_max_size_x;
        var min_size_x = this.resize_min_size_x;
        var max_size_y = this.resize_max_size_y;
        var min_size_y = this.resize_min_size_y;
        var autogrow = this.options.autogrow_cols;
        var width;

        var inc_units_x = Math.ceil((rel_x / (wbd_x + margin_x * 2)) - 0.2);
        var inc_units_y = Math.ceil((rel_y / (wbd_y + margin_y * 2)) - 0.2);

        var size_x = Math.max(1, this.resize_initial_sizex + inc_units_x);
        var size_y = Math.max(1, this.resize_initial_sizey + inc_units_y);

        // Max number of cols this widget can be in width
        var max_cols = Math.floor((this.container_width / this.min_widget_width) - this.resize_initial_col + 1);

        var limit_width = (max_cols * this.min_widget_width) + ((max_cols - 1) * margin_x);

        size_x = Math.max(Math.min(size_x, max_size_x), min_size_x);
        size_x = Math.min(max_cols, size_x);
        width = (max_size_x * wbd_x) + ((size_x - 1) * margin_x );
        max_width = Math.min(width, limit_width);
        min_width = (min_size_x * wbd_x) + ((size_x - 1) * margin_x);

        size_y = Math.max(Math.min(size_y, max_size_y), min_size_y);
        max_height = (max_size_y * wbd_y) + ((size_y - 1) * margin_y);
        min_height = (min_size_y * wbd_y) + ((size_y - 1) * margin_y);

        if (this.resize_dir.right) {
            size_y = this.resize_initial_sizey;
        } else if (this.resize_dir.bottom) {
            size_x = this.resize_initial_sizex;
        }

        if (autogrow) {
            var last_widget_col = this.resize_initial_col + size_x - 1;
            if (autogrow && this.resize_initial_last_col <= last_widget_col) {
                this.set_dom_grid_width(Math.max(last_widget_col + 1, this.cols));

                if (this.cols < last_widget_col) {
                    this.add_faux_cols(last_widget_col - this.cols);
                }
            }
        }

        var css_props = {};
        !this.resize_dir.bottom && (css_props.width = Math.max(Math.min(
            this.resize_initial_width + rel_x, max_width), min_width));
        !this.resize_dir.right && (css_props.height = Math.max(Math.min(
            this.resize_initial_height + rel_y, max_height), min_height));

        this.$resized_widget.css(css_props);

        if (size_x !== this.resize_last_sizex ||
            size_y !== this.resize_last_sizey) {

            this.resize_widget(this.$resized_widget, size_x, size_y, false);
            this.set_dom_grid_width(this.cols);

            this.$resize_preview_holder.css({
                'width': '',
                'height': ''
            }).attr({
                'data-row': this.$resized_widget.attr('data-row'),
                'data-sizex': size_x,
                'data-sizey': size_y
            });
        }

        if (this.options.resize.resize) {
            this.options.resize.resize.call(this, event, ui, this.$resized_widget);
        }

        this.$el.trigger('gridster:resize');

        this.resize_last_sizex = size_x;
        this.resize_last_sizey = size_y;
    };


    /**
    * Executes the callbacks passed as arguments when a column begins to be
    * overlapped or stops being overlapped.
    *
    * @param {Function} start_callback Function executed when a new column
    *  begins to be overlapped. The column is passed as first argument.
    * @param {Function} stop_callback Function executed when a column stops
    *  being overlapped. The column is passed as first argument.
    * @method on_overlapped_column_change
    * @return {Class} Returns the instance of the Gridster Class.
    */
    fn.on_overlapped_column_change = function(start_callback, stop_callback) {
        if (!this.colliders_data.length) {
            return this;
        }
        var cols = this.get_targeted_columns(
            this.colliders_data[0].el.data.col);

        var last_n_cols = this.last_cols.length;
        var n_cols = cols.length;
        var i;

        for (i = 0; i < n_cols; i++) {
            if ($.inArray(cols[i], this.last_cols) === -1) {
                (start_callback || $.noop).call(this, cols[i]);
            }
        }

        for (i = 0; i< last_n_cols; i++) {
            if ($.inArray(this.last_cols[i], cols) === -1) {
                (stop_callback || $.noop).call(this, this.last_cols[i]);
            }
        }

        this.last_cols = cols;

        return this;
    };


    /**
    * Executes the callbacks passed as arguments when a row starts to be
    * overlapped or stops being overlapped.
    *
    * @param {Function} start_callback Function executed when a new row begins
    *  to be overlapped. The row is passed as first argument.
    * @param {Function} end_callback Function executed when a row stops being
    *  overlapped. The row is passed as first argument.
    * @method on_overlapped_row_change
    * @return {Class} Returns the instance of the Gridster Class.
    */
    fn.on_overlapped_row_change = function(start_callback, end_callback) {
        if (!this.colliders_data.length) {
            return this;
        }
        var rows = this.get_targeted_rows(this.colliders_data[0].el.data.row);
        var last_n_rows = this.last_rows.length;
        var n_rows = rows.length;
        var i;

        for (i = 0; i < n_rows; i++) {
            if ($.inArray(rows[i], this.last_rows) === -1) {
                (start_callback || $.noop).call(this, rows[i]);
            }
        }

        for (i = 0; i < last_n_rows; i++) {
            if ($.inArray(this.last_rows[i], rows) === -1) {
                (end_callback || $.noop).call(this, this.last_rows[i]);
            }
        }

        this.last_rows = rows;
    };


    /**
    * Sets the current position of the player
    *
    * @param {Number} col
    * @param {Number} row
    * @param {Boolean} no_player
    * @method set_player
    * @return {object}
    */
    fn.set_player = function(col, row, no_player) {
        var self = this;
        var swap = false;
        if (!no_player) {
            this.empty_cells_player_occupies();
        }
        var cell = !no_player ? self.colliders_data[0].el.data : {col: col};
        var to_col = cell.col;
        var to_row = cell.row || row;

        this.player_grid_data = {
            col: to_col,
            row: to_row,
            size_y : this.player_grid_data.size_y,
            size_x : this.player_grid_data.size_x
        };

        this.cells_occupied_by_player = this.get_cells_occupied(
            this.player_grid_data);

        //Added placeholder for more advanced movement.
        this.cells_occupied_by_placeholder = this.get_cells_occupied(
            this.placeholder_grid_data);

        var $overlapped_widgets = this.get_widgets_overlapped(
            this.player_grid_data);

        var player_size_y = this.player_grid_data.size_y;
        var player_size_x = this.player_grid_data.size_x;
        var placeholder_cells = this.cells_occupied_by_placeholder;
        var $gr = this;

        
        //Queue Swaps
        $overlapped_widgets.each($.proxy(function(i, w){
            var $w = $(w);
            var wgd = $w.coords().grid;
            var outside_col = placeholder_cells.cols[0]+player_size_x-1;
            var outside_row = placeholder_cells.rows[0]+player_size_y-1;
            if ($w.hasClass($gr.options.static_class)){
                //next iteration
                return true;
            }
            if(wgd.size_x <= player_size_x && wgd.size_y <= player_size_y){
                if(!$gr.is_swap_occupied(placeholder_cells.cols[0], wgd.row, wgd.size_x, wgd.size_y) && !$gr.is_player_in(placeholder_cells.cols[0], wgd.row) && !$gr.is_in_queue(placeholder_cells.cols[0], wgd.row, $w)){
                    swap = $gr.queue_widget(placeholder_cells.cols[0], wgd.row, $w);
                }
                else if(!$gr.is_swap_occupied(outside_col, wgd.row, wgd.size_x, wgd.size_y) && !$gr.is_player_in(outside_col, wgd.row) && !$gr.is_in_queue(outside_col, wgd.row, $w)){
                    swap = $gr.queue_widget(outside_col, wgd.row, $w);
                }
                else if(!$gr.is_swap_occupied(wgd.col, placeholder_cells.rows[0], wgd.size_x, wgd.size_y) && !$gr.is_player_in(wgd.col, placeholder_cells.rows[0]) && !$gr.is_in_queue(wgd.col, placeholder_cells.rows[0], $w)){
                    swap = $gr.queue_widget(wgd.col, placeholder_cells.rows[0], $w);
                }
                else if(!$gr.is_swap_occupied(wgd.col, outside_row, wgd.size_x, wgd.size_y) && !$gr.is_player_in(wgd.col, outside_row) && !$gr.is_in_queue(wgd.col, outside_row, $w)){
                    swap = $gr.queue_widget(wgd.col, outside_row, $w);
                }
                else if(!$gr.is_swap_occupied(placeholder_cells.cols[0],placeholder_cells.rows[0], wgd.size_x, wgd.size_y) && !$gr.is_player_in(placeholder_cells.cols[0],placeholder_cells.rows[0]) && !$gr.is_in_queue(placeholder_cells.cols[0],placeholder_cells.rows[0], $w)){
                    swap = $gr.queue_widget(placeholder_cells.cols[0], placeholder_cells.rows[0], $w);
                } else {
                        //in one last attempt we check for any other empty spaces
                        for (var c = 0; c < player_size_x; c++){
                            for (var r = 0; r < player_size_y; r++){
                                var colc = placeholder_cells.cols[0]+c;
                                var rowc = placeholder_cells.rows[0]+r;
                                if (!$gr.is_swap_occupied(colc,rowc, wgd.size_x, wgd.size_y) && !$gr.is_player_in(colc,rowc) && !$gr.is_in_queue(colc, rowc, $w)){
                                    swap = $gr.queue_widget(colc, rowc, $w);
                                    c = player_size_x;
                                    break;
                                }
                            }
                        }

                    }
            }
        }));


        /* To show queued items in console
        for(var key in this.w_queue){
            console.log("key " +key);
            console.log(this.w_queue[key]);
        }
        */

        //Move queued widgets
        if(swap && this.can_placeholder_be_set(to_col, to_row, player_size_x, player_size_y)){
            for(var key in this.w_queue){
                var col = parseInt(key.split("_")[0]);
                var row = parseInt(key.split("_")[1]);
                if (this.w_queue[key] != "full"){
                    this.new_move_widget_to(this.w_queue[key], col, row);
                }
            }
            this.set_placeholder(to_col, to_row);
        }

        ///If set to false smaller widgets will not displace larger widgets.
        if(this.options.shift_larger_widgets_down && !swap){
            var constraints = this.widgets_constraints($overlapped_widgets);

            this.manage_movements(constraints.can_go_up, to_col, to_row);
            this.manage_movements(constraints.can_not_go_up, to_col, to_row);
        }


        /* if there is not widgets overlapping in the new player position,
         * update the new placeholder position. */
        if (!$overlapped_widgets.length) {
            var pp = this.can_go_player_up(this.player_grid_data);
            if (pp !== false) {
                to_row = pp;
            }
            if(this.can_placeholder_be_set(to_col, to_row, player_size_x, player_size_y)){
                this.set_placeholder(to_col, to_row);
            }
        }

        this.w_queue = {};

        return {
            col: to_col,
            row: to_row
        };
    };


    fn.is_swap_occupied = function(col, row, w_size_x, w_size_y) {
        var occupied = false;
        for (var c = 0; c < w_size_x; c++){
            for (var r = 0; r < w_size_y; r++){
                var colc = col + c;
                var rowc = row + r;
                var key = colc+"_"+rowc;
                if(this.is_occupied(colc,rowc)){
                    occupied = true;
                } else if(key in this.w_queue){
                    if(this.w_queue[key] == "full"){
                        occupied = true;
                        continue;
                    }
                    $tw = this.w_queue[key];
                    tgd = $tw.coords().grid;
                    //remove queued items if no longer under player.
                    if(!this.is_widget_under_player(tgd.col,tgd.row)){
                        delete this.w_queue[key];
                    }
                }
                if(rowc > parseInt(this.options.max_rows)){
                    occupied = true;
                }
                if(colc > parseInt(this.options.max_cols)){
                    occupied = true;
                }
                if (this.is_player_in(colc,rowc)){
                    occupied = true;
                }
            }
        }
        
        return occupied;
    }

    fn.can_placeholder_be_set = function(col, row, player_size_x, player_size_y){
        var can_set = true;
        for (var c = 0; c < player_size_x; c++){
            for (var r = 0; r < player_size_y; r++){
                var colc = col + c;
                var rowc = row + r;
                var key = colc+"_"+rowc;
                var $tw = this.is_widget(colc, rowc);
                //if this space is occupied and not queued for move.
                if(rowc > parseInt(this.options.max_rows)){
                    can_set = false;
                }
                if(colc > parseInt(this.options.max_cols)){
                    can_set = false;
                }
                if(this.is_occupied(colc,rowc) && !this.is_widget_queued_and_can_move($tw)){
                    can_set = false;
                }
            }
        }
        return can_set;
    }

    fn.queue_widget = function(col, row, $widget){
        var $w = $widget
        var wgd = $w.coords().grid;
        var primary_key = col+"_"+row;
        if (primary_key in this.w_queue){
            return false;
        }

        this.w_queue[primary_key] = $w;

        for (var c = 0; c < wgd.size_x; c++){
            for (var r = 0; r < wgd.size_y; r++){
                var colc = col + c;
                var rowc = row + r;
                var key = colc+"_"+rowc;
                if (key == primary_key){
                    continue;
                }
                this.w_queue[key] = "full";
            }
        }

        return true;
    }

    fn.is_widget_queued_and_can_move = function($widget){
        var queued = false;
        if ($widget === false){
            return false;
        }

        for(var key in this.w_queue){
            if(this.w_queue[key] == "full"){
                continue;
            }
            if(this.w_queue[key].attr("data-col") == $widget.attr("data-col") && this.w_queue[key].attr("data-row") == $widget.attr("data-row")){
                queued = true;
                //test whole space
                var $w = this.w_queue[key];
                var dcol = parseInt(key.split("_")[0]);
                var drow = parseInt(key.split("_")[1]);
                var wgd = $w.coords().grid;

                for (var c = 0; c < wgd.size_x; c++){
                    for (var r = 0; r < wgd.size_y; r++){
                        var colc = dcol + c;
                        var rowc = drow + r;
                        if (this.is_player_in(colc,rowc)){
                            queued = false;
                        }

                    }
                }
                    
            }
        }
    
        return queued
    }

    fn.is_in_queue = function(col,row, $widget){
        var queued = false;
        var key = col+"_"+row;

        if ((key in this.w_queue)){
            if (this.w_queue[key] == "full"){
               queued = true; 
            } else {
                $tw = this.w_queue[key];
                tgd = $tw.coords().grid;
                if(!this.is_widget_under_player(tgd.col,tgd.row)){
                    delete this.w_queue[key]
                    queued = false;
                } else if(this.w_queue[key].attr("data-col") == $widget.attr("data-col") && this.w_queue[key].attr("data-row") == $widget.attr("data-row")) {
                    delete this.w_queue[key]
                    queued = false;
                } else {
                    queued = true;
                }
            }
        } 

        return queued;
    }


    /**
    * See which of the widgets in the $widgets param collection can go to
    * a upper row and which not.
    *
    * @method widgets_contraints
    * @param {jQuery} $widgets A jQuery wrapped collection of
    * HTMLElements.
    * @return {object} Returns a literal Object with two keys: `can_go_up` &
    * `can_not_go_up`. Each contains a set of HTMLElements.
    */
    fn.widgets_constraints = function($widgets) {
        var $widgets_can_go_up = $([]);
        var $widgets_can_not_go_up;
        var wgd_can_go_up = [];
        var wgd_can_not_go_up = [];

        $widgets.each($.proxy(function(i, w) {
            var $w = $(w);
            var wgd = $w.coords().grid;
            if (this.can_go_widget_up(wgd)) {
                $widgets_can_go_up = $widgets_can_go_up.add($w);
                wgd_can_go_up.push(wgd);
            } else {
                wgd_can_not_go_up.push(wgd);
            }
        }, this));

        $widgets_can_not_go_up = $widgets.not($widgets_can_go_up);

        return {
            can_go_up: Gridster.sort_by_row_asc(wgd_can_go_up),
            can_not_go_up: Gridster.sort_by_row_desc(wgd_can_not_go_up)
        };
    };


    /**
    * Sorts an Array of grid coords objects (representing the grid coords of
    * each widget) in descending way.
    *
    * @method manage_movements
    * @param {jQuery} $widgets A jQuery collection of HTMLElements
    *  representing the widgets you want to move.
    * @param {Number} to_col The column to which we want to move the widgets.
    * @param {Number} to_row The row to which we want to move the widgets.
    * @return {Class} Returns the instance of the Gridster Class.
    */
    fn.manage_movements = function($widgets, to_col, to_row) {
        $.each($widgets, $.proxy(function(i, w) {
            var wgd = w;
            var $w = wgd.el;

            var can_go_widget_up = this.can_go_widget_up(wgd);

            if (can_go_widget_up) {
                //target CAN go up
                //so move widget up
                this.move_widget_to($w, can_go_widget_up);
                this.set_placeholder(to_col, can_go_widget_up + wgd.size_y);

            } else {
                //target can't go up
                var can_go_player_up = this.can_go_player_up(
                    this.player_grid_data);

                if (!can_go_player_up) {
                    // target can't go up
                    // player cant't go up
                    // so we need to move widget down to a position that dont
                    // overlaps player
                    var y = (to_row + this.player_grid_data.size_y) - wgd.row;

                    this.move_widget_down($w, y);
                    this.set_placeholder(to_col, to_row);
                }
            }
        }, this));

        return this;
    };

    /**
    * Determines if there is a widget in the row and col given. Or if the
    * HTMLElement passed as first argument is the player.
    *
    * @method is_player
    * @param {Number|HTMLElement} col_or_el A jQuery wrapped collection of
    * HTMLElements.
    * @param {Number} [row] The column to which we want to move the widgets.
    * @return {Boolean} Returns true or false.
    */
    fn.is_player = function(col_or_el, row) {
        if (row && !this.gridmap[col_or_el]) { return false; }
        var $w = row ? this.gridmap[col_or_el][row] : col_or_el;
        return $w && ($w.is(this.$player) || $w.is(this.$helper));
    };


    /**
    * Determines if the widget that is being dragged is currently over the row
    * and col given.
    *
    * @method is_player_in
    * @param {Number} col The column to check.
    * @param {Number} row The row to check.
    * @return {Boolean} Returns true or false.
    */
    fn.is_player_in = function(col, row) {
        var c = this.cells_occupied_by_player || {};
        return $.inArray(col, c.cols) >= 0 && $.inArray(row, c.rows) >= 0;
    };


    /**
    * Determines if the placeholder is currently over the row and col given.
    *
    * @method is_placeholder_in
    * @param {Number} col The column to check.
    * @param {Number} row The row to check.
    * @return {Boolean} Returns true or false.
    */
    fn.is_placeholder_in = function(col, row) {
        var c = this.cells_occupied_by_placeholder || {};
        return this.is_placeholder_in_col(col) && $.inArray(row, c.rows) >= 0;
    };


    /**
    * Determines if the placeholder is currently over the column given.
    *
    * @method is_placeholder_in_col
    * @param {Number} col The column to check.
    * @return {Boolean} Returns true or false.
    */
    fn.is_placeholder_in_col = function(col) {
        var c = this.cells_occupied_by_placeholder || [];
        return $.inArray(col, c.cols) >= 0;
    };


    /**
    * Determines if the cell represented by col and row params is empty.
    *
    * @method is_empty
    * @param {Number} col The column to check.
    * @param {Number} row The row to check.
    * @return {Boolean} Returns true or false.
    */
    fn.is_empty = function(col, row) {
        if (typeof this.gridmap[col] !== 'undefined') {
			if(typeof this.gridmap[col][row] !== 'undefined' &&
				 this.gridmap[col][row] === false
			) {
				return true;
			}
			return false;
		}
		return true;
    };


    /**
    * Determines if the cell represented by col and row params is occupied.
    *
    * @method is_occupied
    * @param {Number} col The column to check.
    * @param {Number} row The row to check.
    * @return {Boolean} Returns true or false.
    */
    fn.is_occupied = function(col, row) {
        if (!this.gridmap[col]) {
            return false;
        }

        if (this.gridmap[col][row]) {
            return true;
        }
        return false;
    };


    /**
    * Determines if there is a widget in the cell represented by col/row params.
    *
    * @method is_widget
    * @param {Number} col The column to check.
    * @param {Number} row The row to check.
    * @return {Boolean|HTMLElement} Returns false if there is no widget,
    * else returns the jQuery HTMLElement
    */
    fn.is_widget = function(col, row) {
        var cell = this.gridmap[col];
        if (!cell) {
            return false;
        }

        cell = cell[row];

        if (cell) {
            return cell;
        }

        return false;
    };

     /**
    * Determines if widget is supposed to be static.
    * @method is_static
    * @param {Number} col The column to check.
    * @param {Number} row The row to check.
    * @return {Boolean} Returns true if widget exists and has static class,
    * else returns false
    */

    fn.is_static = function(col, row) {
        var cell = this.gridmap[col];
        if (!cell) {
            return false;
        }

        cell = cell[row];

        if (cell) {
            if(cell.hasClass(this.options.static_class)){
                return true;
            }
        }

        return false;
    };


    /**
    * Determines if there is a widget in the cell represented by col/row
    * params and if this is under the widget that is being dragged.
    *
    * @method is_widget_under_player
    * @param {Number} col The column to check.
    * @param {Number} row The row to check.
    * @return {Boolean} Returns true or false.
    */
    fn.is_widget_under_player = function(col, row) {
        if (this.is_widget(col, row)) {
            return this.is_player_in(col, row);
        }
        return false;
    };


    /**
    * Get widgets overlapping with the player or with the object passed
    * representing the grid cells.
    *
    * @method get_widgets_under_player
    * @return {HTMLElement} Returns a jQuery collection of HTMLElements
    */
    fn.get_widgets_under_player = function(cells) {
        cells || (cells = this.cells_occupied_by_player || {cols: [], rows: []});
        var $widgets = $([]);

        $.each(cells.cols, $.proxy(function(i, col) {
            $.each(cells.rows, $.proxy(function(i, row) {
                if(this.is_widget(col, row)) {
                    $widgets = $widgets.add(this.gridmap[col][row]);
                }
            }, this));
        }, this));

        return $widgets;
    };


    /**
    * Put placeholder at the row and column specified.
    *
    * @method set_placeholder
    * @param {Number} col The column to which we want to move the
    *  placeholder.
    * @param {Number} row The row to which we want to move the
    *  placeholder.
    * @return {Class} Returns the instance of the Gridster Class.
    */
    fn.set_placeholder = function(col, row) {
        var phgd = $.extend({}, this.placeholder_grid_data);
        var $nexts = this.widgets_below({
                col: phgd.col,
                row: phgd.row,
                size_y: phgd.size_y,
                size_x: phgd.size_x
            });

        // Prevents widgets go out of the grid
        var right_col = (col + phgd.size_x - 1);
        if (right_col > this.cols) {
            col = col - (right_col - col);
        }

        var moved_down = this.placeholder_grid_data.row < row;
        var changed_column = this.placeholder_grid_data.col !== col;

        this.placeholder_grid_data.col = col;
        this.placeholder_grid_data.row = row;

        this.cells_occupied_by_placeholder = this.get_cells_occupied(
            this.placeholder_grid_data);

        this.$preview_holder.attr({
            'data-row' : row,
            'data-col' : col
        });

        if (moved_down || changed_column) {
            /* $nexts.each($.proxy(function(i, widget) {
                console.log("set_placeholder");
                this.move_widget_up(
                 $(widget), this.placeholder_grid_data.col - col + phgd.size_y);
            }, this)); */
        }

        var $widgets_under_ph = this.get_widgets_under_player(
            this.cells_occupied_by_placeholder);

        if ($widgets_under_ph.length) {
            $widgets_under_ph.each($.proxy(function(i, widget) {
                var $w = $(widget);
                this.move_widget_down(
                 $w, row + phgd.size_y - $w.data('coords').grid.row);
            }, this));
        }

    };


    /**
    * Determines whether the player can move to a position above.
    *
    * @method can_go_player_up
    * @param {Object} widget_grid_data The actual grid coords object of the
    *  player.
    * @return {Number|Boolean} If the player can be moved to an upper row
    *  returns the row number, else returns false.
    */
    fn.can_go_player_up = function(widget_grid_data) {
        var p_bottom_row = widget_grid_data.row + widget_grid_data.size_y - 1;
        var result = true;
        var upper_rows = [];
        var min_row = 10000;
        var $widgets_under_player = this.get_widgets_under_player();

        /* generate an array with columns as index and array with upper rows
         * empty as value */
        this.for_each_column_occupied(widget_grid_data, function(tcol) {
            var grid_col = this.gridmap[tcol];
            var r = p_bottom_row + 1;
            upper_rows[tcol] = [];

            while (--r > 0) {
                if (this.is_empty(tcol, r) || this.is_player(tcol, r) ||
                    this.is_widget(tcol, r) &&
                    grid_col[r].is($widgets_under_player)
                ) {
                    upper_rows[tcol].push(r);
                    min_row = r < min_row ? r : min_row;
                } else {
                    break;
                }
            }

            if (upper_rows[tcol].length === 0) {
                result = false;
                return true; //break
            }

            upper_rows[tcol].sort(function(a, b) {
                return a - b;
            });
        });

        if (!result) { return false; }

        return this.get_valid_rows(widget_grid_data, upper_rows, min_row);
    };


    /**
    * Determines whether a widget can move to a position above.
    *
    * @method can_go_widget_up
    * @param {Object} widget_grid_data The actual grid coords object of the
    *  widget we want to check.
    * @return {Number|Boolean} If the widget can be moved to an upper row
    *  returns the row number, else returns false.
    */
    fn.can_go_widget_up = function(widget_grid_data) {
        var p_bottom_row = widget_grid_data.row + widget_grid_data.size_y - 1;
        var result = true;
        var upper_rows = [];
        var min_row = 10000;

        /* generate an array with columns as index and array with topmost rows
         * empty as value */
        this.for_each_column_occupied(widget_grid_data, function(tcol) {
            var grid_col = this.gridmap[tcol];
            upper_rows[tcol] = [];

            var r = p_bottom_row + 1;
            // iterate over each row
            while (--r > 0) {
                if (this.is_widget(tcol, r) && !this.is_player_in(tcol, r)) {
                    if (!grid_col[r].is(widget_grid_data.el)) {
                        break;
                    }
                }

                if (!this.is_player(tcol, r) &&
                    !this.is_placeholder_in(tcol, r) &&
                    !this.is_player_in(tcol, r)) {
                    upper_rows[tcol].push(r);
                }

                if (r < min_row) {
                    min_row = r;
                }
            }

            if (upper_rows[tcol].length === 0) {
                result = false;
                return true; //break
            }

            upper_rows[tcol].sort(function(a, b) {
                return a - b;
            });
        });

        if (!result) { return false; }

        return this.get_valid_rows(widget_grid_data, upper_rows, min_row);
    };


    /**
    * Search a valid row for the widget represented by `widget_grid_data' in
    * the `upper_rows` array. Iteration starts from row specified in `min_row`.
    *
    * @method get_valid_rows
    * @param {Object} widget_grid_data The actual grid coords object of the
    *  player.
    * @param {Array} upper_rows An array with columns as index and arrays
    *  of valid rows as values.
    * @param {Number} min_row The upper row from which the iteration will start.
    * @return {Number|Boolean} Returns the upper row valid from the `upper_rows`
    *  for the widget in question.
    */
    fn.get_valid_rows = function(widget_grid_data, upper_rows, min_row) {
        var p_top_row = widget_grid_data.row;
        var p_bottom_row = widget_grid_data.row + widget_grid_data.size_y - 1;
        var size_y = widget_grid_data.size_y;
        var r = min_row - 1;
        var valid_rows = [];

        while (++r <= p_bottom_row ) {
            var common = true;
            $.each(upper_rows, function(col, rows) {
                if ($.isArray(rows) && $.inArray(r, rows) === -1) {
                    common = false;
                }
            });

            if (common === true) {
                valid_rows.push(r);
                if (valid_rows.length === size_y) {
                    break;
                }
            }
        }

        var new_row = false;
        if (size_y === 1) {
            if (valid_rows[0] !== p_top_row) {
                new_row = valid_rows[0] || false;
            }
        } else {
            if (valid_rows[0] !== p_top_row) {
                new_row = this.get_consecutive_numbers_index(
                    valid_rows, size_y);
            }
        }

        return new_row;
    };


    fn.get_consecutive_numbers_index = function(arr, size_y) {
        var max = arr.length;
        var result = [];
        var first = true;
        var prev = -1; // or null?

        for (var i=0; i < max; i++) {
            if (first || arr[i] === prev + 1) {
                result.push(i);
                if (result.length === size_y) {
                    break;
                }
                first = false;
            } else {
                result = [];
                first = true;
            }

            prev = arr[i];
        }

        return result.length >= size_y ? arr[result[0]] : false;
    };


    /**
    * Get widgets overlapping with the player.
    *
    * @method get_widgets_overlapped
    * @return {jQuery} Returns a jQuery collection of HTMLElements.
    */
    fn.get_widgets_overlapped = function() {
        var $w;
        var $widgets = $([]);
        var used = [];
        var rows_from_bottom = this.cells_occupied_by_player.rows.slice(0);
        rows_from_bottom.reverse();

        $.each(this.cells_occupied_by_player.cols, $.proxy(function(i, col) {
            $.each(rows_from_bottom, $.proxy(function(i, row) {
                // if there is a widget in the player position
                if (!this.gridmap[col]) { return true; } //next iteration
                var $w = this.gridmap[col][row];
                if (this.is_occupied(col, row) && !this.is_player($w) &&
                    $.inArray($w, used) === -1
                ) {
                    $widgets = $widgets.add($w);
                    used.push($w);
                }

            }, this));
        }, this));

        return $widgets;
    };


    /**
    * This callback is executed when the player begins to collide with a column.
    *
    * @method on_start_overlapping_column
    * @param {Number} col The collided column.
    * @return {jQuery} Returns a jQuery collection of HTMLElements.
    */
    fn.on_start_overlapping_column = function(col) {
        this.set_player(col, false);
    };


    /**
    * A callback executed when the player begins to collide with a row.
    *
    * @method on_start_overlapping_row
    * @param {Number} row The collided row.
    * @return {jQuery} Returns a jQuery collection of HTMLElements.
    */
    fn.on_start_overlapping_row = function(row) {
        this.set_player(false, row);
    };


    /**
    * A callback executed when the the player ends to collide with a column.
    *
    * @method on_stop_overlapping_column
    * @param {Number} col The collided row.
    * @return {jQuery} Returns a jQuery collection of HTMLElements.
    */
    fn.on_stop_overlapping_column = function(col) {
        //this.set_player(col, false);
        var self = this;
        /*this.for_each_widget_below(col, this.cells_occupied_by_player.rows[0],
            function(tcol, trow) {
                console.log("from_on_stop_overlapping_column");
                self.move_widget_up(this, self.player_grid_data.size_y);
        });*/
    };


    /**
    * This callback is executed when the player ends to collide with a row.
    *
    * @method on_stop_overlapping_row
    * @param {Number} row The collided row.
    * @return {jQuery} Returns a jQuery collection of HTMLElements.
    */
    fn.on_stop_overlapping_row = function(row) {
        //this.set_player(false, row);
        var self = this;
        var cols = this.cells_occupied_by_player.cols;
        /*for (var c = 0, cl = cols.length; c < cl; c++) {
            this.for_each_widget_below(cols[c], row, function(tcol, trow) {
                console.log("from_on_stop_overlapping_row");
                self.move_widget_up(this, self.player_grid_data.size_y);
            });
        }*/
    };

   //Not yet part of api - DM.
    fn.new_move_widget_to = function($widget, col, row){
        var self = this;
        var widget_grid_data = $widget.coords().grid;

        this.remove_from_gridmap(widget_grid_data);
        widget_grid_data.row = row;
        widget_grid_data.col = col;

        this.add_to_gridmap(widget_grid_data);
        $widget.attr('data-row', row);
        $widget.attr('data-col', col);
        this.update_widget_position(widget_grid_data, $widget);
        this.$changed = this.$changed.add($widget);

        return this;
    }


    /**
    * Move a widget to a specific row and column.
    * If the widget has widgets below, all of these widgets will be moved also
    *
    * @method move_widget
    * @param {HTMLElement} $widget The jQuery wrapped HTMLElement of the
    * widget is going to be moved.
    * @param {Number} new_col the column number to be set in widget
    * @param {Number} new_row the row number to be set in widget
    * @param {Function} callback is called when whole process is done.
    * @return {Class} Returns the instance of the Gridster Class.
    */
    fn.move_widget = function($widget, new_col, new_row, callback) {
        var wgd = $widget.coords().grid;

        var new_grid_data = {
            col: new_col,
            row: new_row,
            size_x: wgd.size_x,
            size_y: wgd.size_y
        };

        this.mutate_widget_in_gridmap($widget, wgd, new_grid_data);

        this.set_dom_grid_height();
        this.set_dom_grid_width();

        if (callback) {
            callback.call(this, new_grid_data.col, new_grid_data.row);
        }

        return $widget;
    };


    /**
    * Move a widget to a specific row. The cell or cells must be empty.
    * If the widget has widgets below, all of these widgets will be moved also
    * if they can.
    *
    * @method move_widget_to
    * @param {HTMLElement} $widget The jQuery wrapped HTMLElement of the
    * widget is going to be moved.
    * @return {Class} Returns the instance of the Gridster Class.
    */
    fn.move_widget_to = function($widget, row) {
        var self = this;
        var widget_grid_data = $widget.coords().grid;
        var diff = row - widget_grid_data.row;
        var $next_widgets = this.widgets_below($widget);

        var can_move_to_new_cell = this.can_move_to(
            widget_grid_data, widget_grid_data.col, row, $widget);

        if (can_move_to_new_cell === false) {
            return false;
        }

        this.remove_from_gridmap(widget_grid_data);
        widget_grid_data.row = row;
        this.add_to_gridmap(widget_grid_data);
        $widget.attr('data-row', row);
        this.$changed = this.$changed.add($widget);


        $next_widgets.each(function(i, widget) {
            var $w = $(widget);
            var wgd = $w.coords().grid;
            var can_go_up = self.can_go_widget_up(wgd);
            if (can_go_up && can_go_up !== wgd.row) {
                self.move_widget_to($w, can_go_up);
            }
        });

        return this;
    };


    /**
    * Move up the specified widget and all below it.
    *
    * @method move_widget_up
    * @param {HTMLElement} $widget The widget you want to move.
    * @param {Number} [y_units] The number of cells that the widget has to move.
    * @return {Class} Returns the instance of the Gridster Class.
    */
    fn.move_widget_up = function($widget, y_units) {
        var el_grid_data = $widget.coords().grid;
        var actual_row = el_grid_data.row;
        var moved = [];
        var can_go_up = true;
        y_units || (y_units = 1);

        if (!this.can_go_up($widget)) { return false; } //break;

        this.for_each_column_occupied(el_grid_data, function(col) {
            // can_go_up
            if ($.inArray($widget, moved) === -1) {
                var widget_grid_data = $widget.coords().grid;
                var next_row = actual_row - y_units;
                next_row = this.can_go_up_to_row(
                    widget_grid_data, col, next_row);

                if (!next_row) {
                    return true;
                }

                var $next_widgets = this.widgets_below($widget);

                this.remove_from_gridmap(widget_grid_data);
                widget_grid_data.row = next_row;
                this.add_to_gridmap(widget_grid_data);
                $widget.attr('data-row', widget_grid_data.row);
                this.$changed = this.$changed.add($widget);

                moved.push($widget);

                /* $next_widgets.each($.proxy(function(i, widget) {
                    console.log("from_within_move_widget_up");
                    this.move_widget_up($(widget), y_units);
                }, this)); */
            }
        });

    };


    /**
    * Move down the specified widget and all below it.
    *
    * @method move_widget_down
    * @param {jQuery} $widget The jQuery object representing the widget
    *  you want to move.
    * @param {Number} y_units The number of cells that the widget has to move.
    * @return {Class} Returns the instance of the Gridster Class.
    */
    fn.move_widget_down = function($widget, y_units) {
        var el_grid_data, actual_row, moved, y_diff;

        if (y_units <= 0) { return false; }

        el_grid_data = $widget.coords().grid;
        actual_row = el_grid_data.row;
        moved = [];
        y_diff = y_units;

        if (!$widget) { return false; }

        if ($.inArray($widget, moved) === -1) {

            var widget_grid_data = $widget.coords().grid;
            var next_row = actual_row + y_units;
            var $next_widgets = this.widgets_below($widget);

            this.remove_from_gridmap(widget_grid_data);

            $next_widgets.each($.proxy(function(i, widget) {
                var $w = $(widget);
                var wd = $w.coords().grid;
                var tmp_y = this.displacement_diff(
                             wd, widget_grid_data, y_diff);

                if (tmp_y > 0) {
                    this.move_widget_down($w, tmp_y);
                }
            }, this));

            widget_grid_data.row = next_row;
            this.update_widget_position(widget_grid_data, $widget);
            $widget.attr('data-row', widget_grid_data.row);
            this.$changed = this.$changed.add($widget);

            moved.push($widget);
        }
    };


    /**
    * Check if the widget can move to the specified row, else returns the
    * upper row possible.
    *
    * @method can_go_up_to_row
    * @param {Number} widget_grid_data The current grid coords object of the
    *  widget.
    * @param {Number} col The target column.
    * @param {Number} row The target row.
    * @return {Boolean|Number} Returns the row number if the widget can move
    *  to the target position, else returns false.
    */
    fn.can_go_up_to_row = function(widget_grid_data, col, row) {
        var ga = this.gridmap;
        var result = true;
        var urc = []; // upper_rows_in_columns
        var actual_row = widget_grid_data.row;
        var r;

        /* generate an array with columns as index and array with
         * upper rows empty in the column */
        this.for_each_column_occupied(widget_grid_data, function(tcol) {
            var grid_col = ga[tcol];
            urc[tcol] = [];

            r = actual_row;
            while (r--) {
                if (this.is_empty(tcol, r) &&
                    !this.is_placeholder_in(tcol, r)
                ) {
                    urc[tcol].push(r);
                } else {
                    break;
                }
            }

            if (!urc[tcol].length) {
                result = false;
                return true;
            }

        });

        if (!result) { return false; }

        /* get common rows starting from upper position in all the columns
         * that widget occupies */
        r = row;
        for (r = 1; r < actual_row; r++) {
            var common = true;

            for (var uc = 0, ucl = urc.length; uc < ucl; uc++) {
                if (urc[uc] && $.inArray(r, urc[uc]) === -1) {
                    common = false;
                }
            }

            if (common === true) {
                result = r;
                break;
            }
        }

        return result;
    };


    fn.displacement_diff = function(widget_grid_data, parent_bgd, y_units) {
        var actual_row = widget_grid_data.row;
        var diffs = [];
        var parent_max_y = parent_bgd.row + parent_bgd.size_y;

        this.for_each_column_occupied(widget_grid_data, function(col) {
            var temp_y_units = 0;

            for (var r = parent_max_y; r < actual_row; r++) {
                if (this.is_empty(col, r)) {
                    temp_y_units = temp_y_units + 1;
                }
            }

            diffs.push(temp_y_units);
        });

        var max_diff = Math.max.apply(Math, diffs);
        y_units = (y_units - max_diff);

        return y_units > 0 ? y_units : 0;
    };


    /**
    * Get widgets below a widget.
    *
    * @method widgets_below
    * @param {HTMLElement} $el The jQuery wrapped HTMLElement.
    * @return {jQuery} A jQuery collection of HTMLElements.
    */
    fn.widgets_below = function($el) {
        var el_grid_data = $.isPlainObject($el) ? $el : $el.coords().grid;
        var self = this;
        var ga = this.gridmap;
        var next_row = el_grid_data.row + el_grid_data.size_y - 1;
        var $nexts = $([]);

        this.for_each_column_occupied(el_grid_data, function(col) {
            self.for_each_widget_below(col, next_row, function(tcol, trow) {
                if (!self.is_player(this) && $.inArray(this, $nexts) === -1) {
                    $nexts = $nexts.add(this);
                    return true; // break
                }
            });
        });

        return Gridster.sort_by_row_asc($nexts);
    };


    /**
    * Update the array of mapped positions with the new player position.
    *
    * @method set_cells_player_occupies
    * @param {Number} col The new player col.
    * @param {Number} col The new player row.
    * @return {Class} Returns the instance of the Gridster Class.
    */
    fn.set_cells_player_occupies = function(col, row) {
        this.remove_from_gridmap(this.placeholder_grid_data);
        this.placeholder_grid_data.col = col;
        this.placeholder_grid_data.row = row;
        this.add_to_gridmap(this.placeholder_grid_data, this.$player);
        return this;
    };


    /**
    * Remove from the array of mapped positions the reference to the player.
    *
    * @method empty_cells_player_occupies
    * @return {Class} Returns the instance of the Gridster Class.
    */
    fn.empty_cells_player_occupies = function() {
        this.remove_from_gridmap(this.placeholder_grid_data);
        return this;
    };


    fn.can_go_up = function($el) {
        var el_grid_data = $el.coords().grid;
        var initial_row = el_grid_data.row;
        var prev_row = initial_row - 1;
        var ga = this.gridmap;
        var upper_rows_by_column = [];

        var result = true;
        if (initial_row === 1) { return false; }

        this.for_each_column_occupied(el_grid_data, function(col) {
            var $w = this.is_widget(col, prev_row);

            if (this.is_occupied(col, prev_row) ||
                this.is_player(col, prev_row) ||
                this.is_placeholder_in(col, prev_row) ||
                this.is_player_in(col, prev_row)
            ) {
                result = false;
                return true; //break
            }
        });

        return result;
    };


    /**
    * Check if it's possible to move a widget to a specific col/row. It takes
    * into account the dimensions (`size_y` and `size_x` attrs. of the grid
    *  coords object) the widget occupies.
    *
    * @method can_move_to
    * @param {Object} widget_grid_data The grid coords object that represents
    *  the widget.
    * @param {Object} col The col to check.
    * @param {Object} row The row to check.
    * @param {Number} [max_row] The max row allowed.
    * @return {Boolean} Returns true if all cells are empty, else return false.
    */
    fn.can_move_to = function(widget_grid_data, col, row, max_row) {
        var ga = this.gridmap;
        var $w = widget_grid_data.el;
        var future_wd = {
            size_y: widget_grid_data.size_y,
            size_x: widget_grid_data.size_x,
            col: col,
            row: row
        };
        var result = true;

        //Prevents widgets go out of the grid
        var right_col = col + widget_grid_data.size_x - 1;
        if (right_col > this.cols) {
            return false;
        }

        if (max_row && max_row < row + widget_grid_data.size_y - 1) {
            return false;
        }

        this.for_each_cell_occupied(future_wd, function(tcol, trow) {
            var $tw = this.is_widget(tcol, trow);
            if ($tw && (!widget_grid_data.el || $tw.is($w))) {
                result = false;
            }
        });

        return result;
    };


    /**
    * Given the leftmost column returns all columns that are overlapping
    *  with the player.
    *
    * @method get_targeted_columns
    * @param {Number} [from_col] The leftmost column.
    * @return {Array} Returns an array with column numbers.
    */
    fn.get_targeted_columns = function(from_col) {
        var max = (from_col || this.player_grid_data.col) +
            (this.player_grid_data.size_x - 1);
        var cols = [];
        for (var col = from_col; col <= max; col++) {
            cols.push(col);
        }
        return cols;
    };


    /**
    * Given the upper row returns all rows that are overlapping with the player.
    *
    * @method get_targeted_rows
    * @param {Number} [from_row] The upper row.
    * @return {Array} Returns an array with row numbers.
    */
    fn.get_targeted_rows = function(from_row) {
        var max = (from_row || this.player_grid_data.row) +
            (this.player_grid_data.size_y - 1);
        var rows = [];
        for (var row = from_row; row <= max; row++) {
            rows.push(row);
        }
        return rows;
    };

    /**
    * Get all columns and rows that a widget occupies.
    *
    * @method get_cells_occupied
    * @param {Object} el_grid_data The grid coords object of the widget.
    * @return {Object} Returns an object like `{ cols: [], rows: []}`.
    */
    fn.get_cells_occupied = function(el_grid_data) {
        var cells = { cols: [], rows: []};
        var i;
        if (arguments[1] instanceof $) {
            el_grid_data = arguments[1].coords().grid;
        }

        for (i = 0; i < el_grid_data.size_x; i++) {
            var col = el_grid_data.col + i;
            cells.cols.push(col);
        }

        for (i = 0; i < el_grid_data.size_y; i++) {
            var row = el_grid_data.row + i;
            cells.rows.push(row);
        }

        return cells;
    };


    /**
    * Iterate over the cells occupied by a widget executing a function for
    * each one.
    *
    * @method for_each_cell_occupied
    * @param {Object} el_grid_data The grid coords object that represents the
    *  widget.
    * @param {Function} callback The function to execute on each column
    *  iteration. Column and row are passed as arguments.
    * @return {Class} Returns the instance of the Gridster Class.
    */
    fn.for_each_cell_occupied = function(grid_data, callback) {
        this.for_each_column_occupied(grid_data, function(col) {
            this.for_each_row_occupied(grid_data, function(row) {
                callback.call(this, col, row);
            });
        });
        return this;
    };


    /**
    * Iterate over the columns occupied by a widget executing a function for
    * each one.
    *
    * @method for_each_column_occupied
    * @param {Object} el_grid_data The grid coords object that represents
    *  the widget.
    * @param {Function} callback The function to execute on each column
    *  iteration. The column number is passed as first argument.
    * @return {Class} Returns the instance of the Gridster Class.
    */
    fn.for_each_column_occupied = function(el_grid_data, callback) {
        for (var i = 0; i < el_grid_data.size_x; i++) {
            var col = el_grid_data.col + i;
            callback.call(this, col, el_grid_data);
        }
    };


    /**
    * Iterate over the rows occupied by a widget executing a function for
    * each one.
    *
    * @method for_each_row_occupied
    * @param {Object} el_grid_data The grid coords object that represents
    *  the widget.
    * @param {Function} callback The function to execute on each column
    *  iteration. The row number is passed as first argument.
    * @return {Class} Returns the instance of the Gridster Class.
    */
    fn.for_each_row_occupied = function(el_grid_data, callback) {
        for (var i = 0; i < el_grid_data.size_y; i++) {
            var row = el_grid_data.row + i;
            callback.call(this, row, el_grid_data);
        }
    };



    fn._traversing_widgets = function(type, direction, col, row, callback) {
        var ga = this.gridmap;
        if (!ga[col]) { return; }

        var cr, max;
        var action = type + '/' + direction;
        if (arguments[2] instanceof $) {
            var el_grid_data = arguments[2].coords().grid;
            col = el_grid_data.col;
            row = el_grid_data.row;
            callback = arguments[3];
        }
        var matched = [];
        var trow = row;


        var methods = {
            'for_each/above': function() {
                while (trow--) {
                    if (trow > 0 && this.is_widget(col, trow) &&
                        $.inArray(ga[col][trow], matched) === -1
                    ) {
                        cr = callback.call(ga[col][trow], col, trow);
                        matched.push(ga[col][trow]);
                        if (cr) { break; }
                    }
                }
            },
            'for_each/below': function() {
                for (trow = row + 1, max = ga[col].length; trow < max; trow++) {
                    if (this.is_widget(col, trow) &&
                        $.inArray(ga[col][trow], matched) === -1
                    ) {
                        cr = callback.call(ga[col][trow], col, trow);
                        matched.push(ga[col][trow]);
                        if (cr) { break; }
                    }
                }
            }
        };

        if (methods[action]) {
            methods[action].call(this);
        }
    };


    /**
    * Iterate over each widget above the column and row specified.
    *
    * @method for_each_widget_above
    * @param {Number} col The column to start iterating.
    * @param {Number} row The row to start iterating.
    * @param {Function} callback The function to execute on each widget
    *  iteration. The value of `this` inside the function is the jQuery
    *  wrapped HTMLElement.
    * @return {Class} Returns the instance of the Gridster Class.
    */
    fn.for_each_widget_above = function(col, row, callback) {
        this._traversing_widgets('for_each', 'above', col, row, callback);
        return this;
    };


    /**
    * Iterate over each widget below the column and row specified.
    *
    * @method for_each_widget_below
    * @param {Number} col The column to start iterating.
    * @param {Number} row The row to start iterating.
    * @param {Function} callback The function to execute on each widget
    *  iteration. The value of `this` inside the function is the jQuery wrapped
    *  HTMLElement.
    * @return {Class} Returns the instance of the Gridster Class.
    */
    fn.for_each_widget_below = function(col, row, callback) {
        this._traversing_widgets('for_each', 'below', col, row, callback);
        return this;
    };


    /**
    * Returns the highest occupied cell in the grid.
    *
    * @method get_highest_occupied_cell
    * @return {Object} Returns an object with `col` and `row` numbers.
    */
    fn.get_highest_occupied_cell = function() {
        var r;
        var gm = this.gridmap;
        var rl = gm[1].length;
        var rows = [], cols = [];
        var row_in_col = [];
        for (var c = gm.length - 1; c >= 1; c--) {
            for (r = rl - 1; r >= 1; r--) {
                if (this.is_widget(c, r)) {
                    rows.push(r);
                    cols.push(c);
                    break;
                }
            }
        }

        return {
            col: Math.max.apply(Math, cols),
            row: Math.max.apply(Math, rows)
        };
    };


    fn.get_widgets_from = function(col, row) {
        var ga = this.gridmap;
        var $widgets = $();

        if (col) {
            $widgets = $widgets.add(
                this.$widgets.filter(function() {
                    var tcol = $(this).attr('data-col');
                    return (tcol === col || tcol > col);
                })
            );
        }

        if (row) {
            $widgets = $widgets.add(
                this.$widgets.filter(function() {
                    var trow = $(this).attr('data-row');
                    return (trow === row || trow > row);
                })
            );
        }

        return $widgets;
    };


    /**
    * Set the current height of the parent grid.
    *
    * @method set_dom_grid_height
    * @return {Object} Returns the instance of the Gridster class.
    */
    fn.set_dom_grid_height = function(height) {
        if (typeof height === 'undefined') {
            var r = this.get_highest_occupied_cell().row;
            height = ((r + 1) * this.options.widget_margins[1]) + (r * this.min_widget_height);
        }

        this.container_height = height;
        this.$el.css('height', this.container_height);
        return this;
    };

    /**
    * Set the current width of the parent grid.
    *
    * @method set_dom_grid_width
    * @return {Object} Returns the instance of the Gridster class.
    */
    fn.set_dom_grid_width = function(cols) {
        if (typeof cols === 'undefined') {
            cols = this.get_highest_occupied_cell().col;
        }

        var max_cols = (this.options.autogrow_cols ? this.options.max_cols : this.cols);

        cols = Math.min(max_cols, Math.max(cols, this.options.min_cols));
        this.container_width = ((cols + 1) * this.options.widget_margins[0]) + (cols * this.min_widget_width);
        if(this.is_responsive()) {
         this.$el.css({'min-width': '100vw', 'max-width': '100vw'});
         return this; //if we are responsive exit before setting the width of $el
        }
        this.$el.css('width', this.container_width);

        return this;
    };


    /**
    * Checks if this grid is responsive.
    * autogenerate_stylesheet be true, the widget base width should be auto, and there must be a max_cols set.
    * @returns {Boolean}
    */
    fn.is_responsive = function() {
      return this.options.autogenerate_stylesheet && this.options.widget_base_dimensions[0] === 'auto' && this.options.max_cols !== Infinity;
    };

    /**
    * Generates the width of the grid columns based on the width of the window.
    * @returns {number}
    */
    fn.get_responsive_col_width = function() {
      var cols = this.cols || this.options.max_cols;
      return (this.$el.width() - ((cols + 1) * this.options.widget_margins[0])) / cols;
    };

    /**
    * Changes the minimum width of a widget based on the width of the window and the number of cols that can
    * fit in it.
    * @returns {Gridster}
    */
    fn.resize_responsive_layout = function() {
      this.min_widget_width = this.get_responsive_col_width();
      this.generate_stylesheet();
      this.update_widgets_dimensions();
      this.drag_api.set_limits((this.cols * this.min_widget_width) + ((this.cols + 1) * this.options.widget_margins[0]));
      return this;
    };

    /**
    * Switches between collapsed widgets the span the full width when the responsive_breakpoint is triggered.
    * @param collapse
    * @param opts
    * @returns {Gridster}
    */
    fn.toggle_collapsed_grid = function(collapse, opts) {
      if(collapse) {
        this.$widgets.css({
          'margin-top' : opts.widget_margins[0],
          'margin-bottom' : opts.widget_margins[0],
          'min-height': opts.widget_base_dimensions[1]
        });

        this.$el.addClass('collapsed');

        if(this.resize_api) {
          this.disable_resize();
        }

        if(this.drag_api) {
          this.disable();
        }
      } else {
        this.$widgets.css({
          'margin-top' : 'auto',
          'margin-bottom' : 'auto',
          'min-height': 'auto'
        });
        this.$el.removeClass('collapsed');
        if(this.resize_api) {
          this.enable_resize();
        }

        if(this.drag_api) {
          this.enable();
        }
      }
      return this;
    };

    /**
    * It generates the necessary styles to position the widgets.
    *
    * @method generate_stylesheet
    * @param {Number} rows Number of columns.
    * @param {Number} cols Number of rows.
    * @return {Object} Returns the instance of the Gridster class.
    */
    fn.generate_stylesheet = function(opts) {
        var styles = '';
        var max_size_x = this.options.max_size_x || this.cols;
        var i;
        var full_width =  this.is_responsive() && this.options.responsive_breakpoint && ($(window).width() < this.options.responsive_breakpoint);

        opts || (opts = {});
        opts.cols || (opts.cols = this.cols);
        opts.rows || (opts.rows = this.rows);
        opts.namespace || (opts.namespace = this.options.namespace);
        opts.widget_base_dimensions ||
            (opts.widget_base_dimensions = this.options.widget_base_dimensions);

        opts.widget_margins || (opts.widget_margins = this.options.widget_margins);

        if(this.is_responsive()) {
            opts.widget_base_dimensions = [this.get_responsive_col_width(), opts.widget_base_dimensions[1]];
            this.toggle_collapsed_grid(full_width, opts);
        }

        // don't duplicate stylesheets for the same configuration
        var serialized_opts = $.param(opts);
        if ($.inArray(serialized_opts, Gridster.generated_stylesheets) >= 0) {
            return false;
        }

        this.generated_stylesheets.push(serialized_opts);
        Gridster.generated_stylesheets.push(serialized_opts);

        /* generate CSS styles for cols */
        for(i = 1; i <= opts.cols + 1; i++) {
          styles += (opts.namespace + ' [data-col="' + i + '"] { left:' +
          (full_width ?  this.options.widget_margins[0] : ((i * opts.widget_margins[0]) + ((i - 1) * opts.widget_base_dimensions[0])))
          + 'px; }\n');
        }

        /* generate CSS styles for rows */
        for(i = 1; i <= opts.rows + 1; i++) {
          styles += (opts.namespace + ' [data-row="' + i + '"] { top:' +
          ((i * opts.widget_margins[1]) + ((i - 1) * opts.widget_base_dimensions[1])) + 'px; }\n');
        }

        for (var y = 1; y <= opts.rows; y++) {
          styles += (opts.namespace + ' [data-sizey="' + y + '"] { height:' +
          (full_width ? 'auto' : ((y * opts.widget_base_dimensions[1]) + ((y - 1) * opts.widget_margins[1]))) + 'px; }\n');
        }

        for (var x = 1; x <= max_size_x; x++) {
            styles += (opts.namespace + ' [data-sizex="' + x + '"] { width:' +
            (full_width ? ($(window).width() - this.options.widget_margins[0] * 2) : ((x * opts.widget_base_dimensions[0]) + ((x - 1) * opts.widget_margins[0]))) + 'px; }\n');
        }

        this.remove_style_tags();

        return this.add_style_tag(styles);
    };


    /**
    * Injects the given CSS as string to the head of the document.
    *
    * @method add_style_tag
    * @param {String} css The styles to apply.
    * @return {Object} Returns the instance of the Gridster class.
    */
    fn.add_style_tag = function(css) {
      var d = document;
      if(!document.getElementById('gridster-stylesheet')){
        var tag = d.createElement('style');
        tag.id = 'gridster-stylesheet';

        d.getElementsByTagName('head')[0].appendChild(tag);
        tag.setAttribute('type', 'text/css');

        if (tag.styleSheet) {
            tag.styleSheet.cssText = css;
        }else{
            tag.appendChild(document.createTextNode(css));
        }

        this.remove_style_tags();
        this.$style_tags = this.$style_tags.add(tag);
      }

        return this;
    };


    /**
    * Remove the style tag with the associated id from the head of the document
    *
    * @method  remove_style_tag
    * @return {Object} Returns the instance of the Gridster class.
    */
    fn.remove_style_tags = function() {
        var all_styles = Gridster.generated_stylesheets;
        var ins_styles = this.generated_stylesheets;

        this.$style_tags.remove();

        Gridster.generated_stylesheets = $.map(all_styles, function(s) {
            if ($.inArray(s, ins_styles) === -1) { return s; }
        });
    };


    /**
    * Generates a faux grid to collide with it when a widget is dragged and
    * detect row or column that we want to go.
    *
    * @method generate_faux_grid
    * @param {Number} rows Number of columns.
    * @param {Number} cols Number of rows.
    * @return {Object} Returns the instance of the Gridster class.
    */
    fn.generate_faux_grid = function(rows, cols) {
        this.faux_grid = [];
        this.gridmap = [];
        var col;
        var row;
        for (col = cols; col > 0; col--) {
            this.gridmap[col] = [];
            for (row = rows; row > 0; row--) {
                this.add_faux_cell(row, col);
            }
        }
        return this;
    };


    /**
    * Add cell to the faux grid.
    *
    * @method add_faux_cell
    * @param {Number} row The row for the new faux cell.
    * @param {Number} col The col for the new faux cell.
    * @return {Object} Returns the instance of the Gridster class.
    */
    fn.add_faux_cell = function(row, col) {
		var coords = $({
			left: this.baseX + ((col - 1) * this.min_widget_width),
			top: this.baseY + (row - 1) * this.min_widget_height,
			width: this.min_widget_width,
			height: this.min_widget_height,
			col: col,
			row: row,
			original_col: col,
			original_row: row
		}).coords();

		if (!$.isArray(this.gridmap[col])) {
			this.gridmap[col] = [];
		}

		if (typeof this.gridmap[col][row] === 'undefined') {
			this.gridmap[col][row] = false;
		}
		this.faux_grid.push(coords);

		return this;
	};


    /**
    * Add rows to the faux grid.
    *
    * @method add_faux_rows
    * @param {Number} rows The number of rows you want to add to the faux grid.
    * @return {Object} Returns the instance of the Gridster class.
    */
    fn.add_faux_rows = function(rows) {
        rows = window.parseInt( rows, 10 );

        var actual_rows = this.rows;
        var max_rows = actual_rows + parseInt(rows || 1);

        for (var r = max_rows; r > actual_rows; r--) {
            for (var c = this.cols; c >= 1; c--) {
                this.add_faux_cell(r, c);
            }
        }

        this.rows = max_rows;

        if (this.options.autogenerate_stylesheet) {
            this.generate_stylesheet();
        }

        return this;
    };

     /**
    * Add cols to the faux grid.
    *
    * @method add_faux_cols
    * @param {Number} cols The number of cols you want to add to the faux grid.
    * @return {Object} Returns the instance of the Gridster class.
    */
    fn.add_faux_cols = function(cols) {
        cols = window.parseInt( cols, 10 );

        var actual_cols = this.cols;
        var max_cols = actual_cols + parseInt(cols || 1);
        max_cols = Math.min(max_cols, this.options.max_cols);

        for (var c = actual_cols + 1; c <= max_cols; c++) {
            for (var r = this.rows; r >= 1; r--) {
                this.add_faux_cell(r, c);
            }
        }

        this.cols = max_cols;

        if (this.options.autogenerate_stylesheet) {
            this.generate_stylesheet();
        }

        return this;
    };


    /**
    * Recalculates the offsets for the faux grid. You need to use it when
    * the browser is resized.
    *
    * @method recalculate_faux_grid
    * @return {Object} Returns the instance of the Gridster class.
    */
    fn.recalculate_faux_grid = function() {
        var aw = this.$wrapper.width();
        this.baseX = ($window.width() - aw) / 2;
        this.baseY = this.$wrapper.offset().top;

        $.each(this.faux_grid, $.proxy(function(i, coords) {
            this.faux_grid[i] = coords.update({
                left: this.baseX + (coords.data.col -1) * this.min_widget_width,
                top: this.baseY + (coords.data.row -1) * this.min_widget_height
            });
        }, this));

        if (this.is_responsive()) {
          this.resize_responsive_layout();
        }

        if (this.options.center_widgets) {
          this.center_widgets();
        }

        return this;
    };


    /**
     * Resize dimensions of widgets in grid based on given options
     *
     * @method resize_widget_dimensions
     * @param options
     * @returns {Gridster}
     */
    fn.resize_widget_dimensions = function(options) {
      if (options.widget_margins) {
        this.options.widget_margins = options.widget_margins;
      }

      if (options.widget_base_dimensions) {
        this.options.widget_base_dimensions = options.widget_base_dimensions;
      }

      this.$widgets.each($.proxy(function(i, widget) {
        var $widget = $(widget);
        this.resize_widget($widget);
      }, this));

      this.generate_grid_and_stylesheet();
      this.get_widgets_from_DOM();
      this.set_dom_grid_height();
      this.set_dom_grid_width();

      return this;
    };


    /**
    * Get all widgets in the DOM and register them.
    *
    * @method get_widgets_from_DOM
    * @return {Object} Returns the instance of the Gridster class.
    */
    fn.get_widgets_from_DOM = function() {
        var widgets_coords = this.$widgets.map($.proxy(function(i, widget) {
            var $w = $(widget);
            return this.dom_to_coords($w);
        }, this));

        widgets_coords = Gridster.sort_by_row_and_col_asc(widgets_coords);

        var changes = $(widgets_coords).map($.proxy(function(i, wgd) {
            return this.register_widget(wgd) || null;
        }, this));

        if (changes.length) {
            this.$el.trigger('gridster:positionschanged');
        }

        return this;
    };


    /**
     * Helper function used to set the current number of columns in the grid
     *
     * @param wrapper
     */
    fn.set_num_columns = function (wrapper_width) {

      var max_cols = this.options.max_cols;

      var cols = Math.floor(wrapper_width / (this.min_widget_width + this.options.widget_margins[0])) +
      this.options.extra_cols;

      var actual_cols = this.$widgets.map(function() {
        return $(this).attr('data-col');
      }).get();

      //needed to pass tests with phantomjs
      actual_cols.length || (actual_cols = [0]);

      var min_cols = Math.max.apply(Math, actual_cols);

      this.cols = Math.max(min_cols, cols, this.options.min_cols);

      if (max_cols !== Infinity && max_cols >= min_cols && max_cols < this.cols) {
        this.cols = max_cols;
      }

      if (this.drag_api) {
        this.drag_api.set_limits((this.cols * this.min_widget_width) + ((this.cols + 1) * this.options.widget_margins[0]));
      }
    };


    /**
    * Calculate columns and rows to be set based on the configuration
    *  parameters, grid dimensions, etc ...
    *
    * @method generate_grid_and_stylesheet
    * @return {Object} Returns the instance of the Gridster class.
    */
    fn.generate_grid_and_stylesheet = function() {
        var aw = this.$wrapper.width();

        this.set_num_columns(aw);

        // get all rows that could be occupied by the current widgets
        var max_rows = this.options.extra_rows;
        this.$widgets.each(function(i, w) {
            max_rows += (+$(w).attr('data-sizey'));
        });

<<<<<<< HEAD
        this.rows = Math.max(max_rows, this.options.min_rows);
=======
        this.cols = Math.max(min_cols, cols, this.options.min_cols);
        //this.rows = Math.max(max_rows, this.options.min_rows);
        this.rows = this.options.max_rows;
>>>>>>> 8f431a42

        this.baseX = ($window.width() - aw) / 2;
        this.baseY = this.$wrapper.offset().top;

        if (this.options.autogenerate_stylesheet) {
            this.generate_stylesheet();
        }

        return this.generate_faux_grid(this.rows, this.cols);
    };

    /**
     * Destroy this gridster by removing any sign of its presence, making it easy to avoid memory leaks
     *
     * @method destroy
     * @param {Boolean} remove If true, remove gridster from DOM.
     * @return {Object} Returns the instance of the Gridster class.
     */
    fn.destroy = function(remove) {
        this.$el.removeData('gridster');

	       // remove coords from elements
	       $.each(this.$widgets,function(){
            $(this).removeData('coords');
        });

        // remove bound callback on window resize
        $window.unbind('.gridster');

        if (this.drag_api) {
            this.drag_api.destroy();
        }
        if (this.resize_api) {
            this.resize_api.destroy();
        }

        this.$widgets.each(function(i, el) { $(el).coords().destroy(); });

        if (this.resize_api) {
            this.resize_api.destroy();
        }

        this.remove_style_tags();

        remove && this.$el.remove();

        return this;
    };


    //jQuery adapter
    $.fn.gridster = function(options) {
        return this.each(function() {
            var $this = $( this );
            if (! $this.data('gridster')) {
                $this.data('gridster', new Gridster( this, options ));
            }
        });
    };

    return Gridster;

}));<|MERGE_RESOLUTION|>--- conflicted
+++ resolved
@@ -29,17 +29,11 @@
         extra_rows: 0,
         extra_cols: 0,
         min_cols: 1,
-<<<<<<< HEAD
         max_cols: Infinity,
         min_rows: 15,
         max_size_x: false,
         autogrow_cols: false,
-=======
-        max_cols: 50,
-        min_rows: 15,
         max_rows: 15,
-        max_size_x: 6,
->>>>>>> 8f431a42
         autogenerate_stylesheet: true,
         avoid_overlapped_widgets: true,
         auto_init: true,
@@ -57,8 +51,7 @@
         },
         collision: {},
         draggable: {
-<<<<<<< HEAD
-            items: '.gs-w',
+            items: '.gs-w:not(.static)',
             distance: 4,
             ignore_dragging: Draggable.defaults.ignore_dragging.slice(0)
         },
@@ -69,10 +62,6 @@
             handle_class: 'gs-resize-handle',
             max_size: [Infinity, Infinity],
             min_size: [1, 1]
-=======
-            distance: 4,
-            items: ".gs_w:not(.static)"
->>>>>>> 8f431a42
         }
     };
 
@@ -151,7 +140,6 @@
     * @constructor
     */
     function Gridster(el, options) {
-<<<<<<< HEAD
         this.options = $.extend(true, {}, defaults, options);
         this.options.draggable = this.options.draggable || {};
         this.options.draggable = $.extend(true, {}, this.options.draggable,
@@ -164,6 +152,7 @@
             this.options.widget_selector).addClass('gs-w');
         this.widgets = [];
         this.$changed = $([]);
+	    this.w_queue = {};
         this.min_widget_width = this.options.widget_base_dimensions[0];
         this.min_widget_height = this.options.widget_base_dimensions[1];
 
@@ -178,21 +167,6 @@
         this.$style_tags = $([]);
 
         this.options.auto_init && this.init();
-=======
-      this.options = $.extend(true, defaults, options);
-      this.$el = $(el);
-      this.$wrapper = this.$el.parent();
-      this.$widgets = this.$el.children(this.options.widget_selector).addClass('gs_w');
-      this.widgets = [];
-      this.$changed = $([]);
-      this.w_queue = {};
-      this.wrapper_width = this.$wrapper.width();
-      this.min_widget_width = (this.options.widget_margins[0] * 2) +
-        this.options.widget_base_dimensions[0];
-      this.min_widget_height = (this.options.widget_margins[1] * 2) +
-        this.options.widget_base_dimensions[1];
-      this.init();
->>>>>>> 8f431a42
     }
 
     Gridster.defaults = defaults;
@@ -1144,21 +1118,12 @@
     */
     fn.serialize = function($widgets) {
         $widgets || ($widgets = this.$widgets);
-<<<<<<< HEAD
-=======
         var result = [];
         $widgets.each($.proxy(function(i, widget) {
             if(typeof($(widget).coords().grid) != "undefined"){
-                result.push(this.options.serialize_params(
-                $(widget), $(widget).coords().grid ) );
+                result.push(this.options.serialize_params($w, $w.coords().grid) );
             }
         }, this));
->>>>>>> 8f431a42
-
-        return $widgets.map($.proxy(function(i, widget) {
-            var $w = $(widget);
-            return this.options.serialize_params($w, $w.coords().grid);
-        }, this)).get();
     };
 
     /**
@@ -1223,24 +1188,19 @@
             !this.can_move_to(
              {size_x: wgd.size_x, size_y: wgd.size_y}, wgd.col, wgd.row)
         ) {
-<<<<<<< HEAD
-            $.extend(wgd, this.next_position(wgd.size_x, wgd.size_y));
-=======
-            if(!$el.hasClass('.disp_ad')){
-                $el.remove();
-                return false;   
-            }
-            wgd = this.next_position(wgd.size_x, wgd.size_y);
-            wgd.el = $el;
->>>>>>> 8f431a42
-            $el.attr({
-                'data-col': wgd.col,
-                'data-row': wgd.row,
-                'data-sizex': wgd.size_x,
-                'data-sizey': wgd.size_y
-            });
-            posChanged = true;
-        }
+			if (!$el.hasClass('.disp_ad')) {
+				$el.remove();
+				return false;
+			}
+			$.extend(wgd, this.next_position(wgd.size_x, wgd.size_y));
+			$el.attr({
+				'data-col': wgd.col,
+				'data-row': wgd.row,
+				'data-sizex': wgd.size_x,
+				'data-sizey': wgd.size_y
+			});
+			posChanged = true;
+		}
 
         // attach Coord object to player data-coord attribute
         $el.data('coords', $el.coords());
@@ -1386,9 +1346,8 @@
             }, 60)
           });
 
-<<<<<<< HEAD
-        this.drag_api = this.$el.gridDraggable(draggable_options);
-        return this;
+        //this.drag_api = this.$el.gridDraggable(draggable_options);
+		this.drag_api = this.$el.dragg(draggable_options).data('drag');
     };
 
 
@@ -1441,9 +1400,7 @@
                 '.' + this.resize_handle_class);
         }
 
-=======
-        this.drag_api = this.$el.dragg(draggable_options).data('drag');
->>>>>>> 8f431a42
+
         return this;
     };
 
@@ -3955,13 +3912,8 @@
             max_rows += (+$(w).attr('data-sizey'));
         });
 
-<<<<<<< HEAD
-        this.rows = Math.max(max_rows, this.options.min_rows);
-=======
-        this.cols = Math.max(min_cols, cols, this.options.min_cols);
         //this.rows = Math.max(max_rows, this.options.min_rows);
         this.rows = this.options.max_rows;
->>>>>>> 8f431a42
 
         this.baseX = ($window.width() - aw) / 2;
         this.baseY = this.$wrapper.offset().top;
