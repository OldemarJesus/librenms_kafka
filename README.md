License
-------

Copyright (C) 2006-2012 Adam Armstrong <adama@memetic.org>

Copyright (C) 2013 LibreNMS Contributors <librenms-project@googlegroups.com>

 This program is free software: you can redistribute it and/or modify
 it under the terms of the GNU General Public License as published by
 the Free Software Foundation, either version 3 of the License, or
 (at your option) any later version.

 This program is distributed in the hope that it will be useful,
 but WITHOUT ANY WARRANTY; without even the implied warranty of
 MERCHANTABILITY or FITNESS FOR A PARTICULAR PURPOSE.  See the
 GNU General Public License for more details.

 You should have received a copy of the GNU General Public License
 along with this program.  If not, see <http://www.gnu.org/licenses/>.

Please see LICENSE.txt for usage requirements and restrictions.


Introduction
------------

LibreNMS is an autodiscovering PHP/MySQL/SNMP based network monitoring
which includes support for a wide range of network hardware and operating
systems including Cisco, Linux, FreeBSD, Juniper, Brocade, Foundry, HP and
many more.

LibreNMS is a community-based fork of the last GPL-licensed version of
Observium <http://observium.org/>.  LibreNMS intends to be a viable network
monitoring project and community that:
- encourages contribution,
- focuses on the needs of its users, and
- offers a welcoming, friendly environment for everyone.

The Debian Social Contract <http://www.debian.org/social_contract> will be
the basis of our priority system, and mutual respect the basis of our
behaviour towards others.

For more about the culture we're trying to build, please read the Freenode
[guidelines for running an IRC channel][6] and [being a community
catalyst][7].


Documentation
-------------

For now documentation can be found in the [doc directory][5].


Installation
------------

See `doc/INSTALL.md` for details.


Contributing
------------

You can participate in the project by:
- Joining the [librenms-project][1] mailing list to post questions and
  suggestions.
<<<<<<< HEAD
- Following [@LibreNMS on Twitter][2].
- Chatting with developers and users on [IRC][3]! We're on the `irc.freenode.net`
  server, in the `##LibreNMS` channel.
- Cloning the [repo][4] and filing bug reports and pull requests on github.
- Improving the [wiki][5].

[1]: https://groups.google.com/forum/#!forum/librenms-project "LibreNMS"
[2]: https://twitter.com/librenms
[3]: irc://irc.freenode.net/##librenms
[4]: https://github.com/librenms/librenms
[5]: https://github.com/librenms/librenms/wiki
=======
- Cloning the [repo][2] and filing bug reports and pull requests on github.
- Talking to us on [Twitter][3] or [IRC][4].
- Improving the [documentation][5].

[1]: https://groups.google.com/forum/#!forum/librenms-project "LibreNMS"
[2]: https://github.com/librenms/librenms "Main LibreNMS GitHub repo"
[3]: https://twitter.com/librenms "@LibreNMS on Twitter"
[4]: irc://irc.freenode.net/##librenms "LibreNMS IRC channel"
[5]: https://github.com/librenms/librenms/tree/master/doc/
[6]: http://freenode.net/channel_guidelines.shtml "Freenode channel guidelines"
[7]: http://freenode.net/catalysts.shtml "Freenode community catalysts"
>>>>>>> 8f4afc03
<|MERGE_RESOLUTION|>--- conflicted
+++ resolved
@@ -63,19 +63,6 @@
 You can participate in the project by:
 - Joining the [librenms-project][1] mailing list to post questions and
   suggestions.
-<<<<<<< HEAD
-- Following [@LibreNMS on Twitter][2].
-- Chatting with developers and users on [IRC][3]! We're on the `irc.freenode.net`
-  server, in the `##LibreNMS` channel.
-- Cloning the [repo][4] and filing bug reports and pull requests on github.
-- Improving the [wiki][5].
-
-[1]: https://groups.google.com/forum/#!forum/librenms-project "LibreNMS"
-[2]: https://twitter.com/librenms
-[3]: irc://irc.freenode.net/##librenms
-[4]: https://github.com/librenms/librenms
-[5]: https://github.com/librenms/librenms/wiki
-=======
 - Cloning the [repo][2] and filing bug reports and pull requests on github.
 - Talking to us on [Twitter][3] or [IRC][4].
 - Improving the [documentation][5].
@@ -87,4 +74,3 @@
 [5]: https://github.com/librenms/librenms/tree/master/doc/
 [6]: http://freenode.net/channel_guidelines.shtml "Freenode channel guidelines"
 [7]: http://freenode.net/catalysts.shtml "Freenode community catalysts"
->>>>>>> 8f4afc03
