--- conflicted
+++ resolved
@@ -1,14 +1,7 @@
-<<<<<<< HEAD
-/*! gridster.js - v0.6.4 - 2015-04-04
-* http://gridster.net/
-* Copyright (c) 2015 decksterteam; Licensed  */
-
-=======
 /*! gridster.js - v0.6.5 - 2015-04-06
 * http://gridster.net/
 * Copyright (c) 2015 decksterteam; Licensed  */
 
->>>>>>> d5bf56c3
 ;(function(root, factory) {
 
     if (typeof define === 'function' && define.amd) {
@@ -3892,16 +3885,17 @@
             cols = this.get_highest_occupied_cell().col;
         }
 
-        var max_cols = (this.options.autogrow_cols ? this.options.max_cols : this.cols);
+        var max_cols = (this.options.autogrow_cols ? this.options.max_cols :
+            this.cols);
 
         cols = Math.min(max_cols, Math.max(cols, this.options.min_cols));
         this.container_width = ((cols + 1) * this.options.widget_margins[0]) + (cols * this.min_widget_width);
+        this.$el.css('width', this.container_width);
+
         if(this.is_responsive()) {
-         this.$el.css({'min-width': '100%', 'max-width': '100%'});
-         return this; //if we are responsive exit before setting the width of $el
-        }
-        this.$el.css('width', this.container_width);
-
+          this.$el.css({'min-width': '100%', 'max-width': '100%'});
+          return this;
+        }
         return this;
     };
 
