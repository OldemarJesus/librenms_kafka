<<<<<<< HEAD
/*! gridster.js - v0.6.6 - 2015-04-08
* http://gridster.net/
* Copyright (c) 2015 decksterteam; Licensed MIT */

;(function(root, factory) {
    if(typeof exports === 'object') {
        module.exports = factory(require('jquery'));
    }
    else if (typeof define === 'function' && define.amd) {
        define('gridster-coords', ['jquery'], factory);
    } else {
       root.GridsterCoords = factory(root.$ || root.jQuery);
    }
=======
/*! gridster.js - v0.1.0 - 2013-04-03
* http://gridster.net/
* Copyright (c) 2013 ducksboard; Licensed MIT */
>>>>>>> 6eb52101

}(this, function($) {
    /**
    * Creates objects with coordinates (x1, y1, x2, y2, cx, cy, width, height)
    * to simulate DOM elements on the screen.
    * Coords is used by Gridster to create a faux grid with any DOM element can
    * collide.
    *
    * @class Coords
    * @param {HTMLElement|Object} obj The jQuery HTMLElement or a object with: left,
    * top, width and height properties.
    * @return {Object} Coords instance.
    * @constructor
    */
    function Coords(obj) {
        if (obj[0] && $.isPlainObject(obj[0])) {
            this.data = obj[0];
        }else {
            this.el = obj;
        }

        this.isCoords = true;
        this.coords = {};
        this.init();
        return this;
    }


    var fn = Coords.prototype;


    fn.init = function(){
        this.set();
        this.original_coords = this.get();
    };


    fn.set = function(update, not_update_offsets) {
        var el = this.el;

        if (el && !update) {
            this.data = el.offset();
            this.data.width = el.width();
            this.data.height = el.height();
        }

        if (el && update && !not_update_offsets) {
            var offset = el.offset();
            this.data.top = offset.top;
            this.data.left = offset.left;
        }

        var d = this.data;

        if ( d.left === undefined ) {
            d.left = d.x1;
        }

        if ( d.top === undefined ) {
            d.top = d.y1;
        }

        this.coords.x1 = d.left;
        this.coords.y1 = d.top;
        this.coords.x2 = d.left + d.width;
        this.coords.y2 = d.top + d.height;
        this.coords.cx = d.left + (d.width / 2);
        this.coords.cy = d.top + (d.height / 2);
        this.coords.width  = d.width;
        this.coords.height = d.height;
        this.coords.el  = el || false ;

        return this;
    };


    fn.update = function(data){
        if (!data && !this.el) {
            return this;
        }

        if (data) {
            var new_data = $.extend({}, this.data, data);
            this.data = new_data;
            return this.set(true, true);
        }

        this.set(true);
        return this;
    };


    fn.get = function(){
        return this.coords;
    };

    fn.destroy = function() {
        this.el.removeData('coords');
        delete this.el;
    };

    //jQuery adapter
    $.fn.coords = function() {
        if (this.data('coords') ) {
            return this.data('coords');
        }

        var ins = new Coords(this, arguments[0]);
        this.data('coords', ins);
        return ins;
    };

    return Coords;

}));

;(function(root, factory) {
    if(typeof exports === 'object') {
        module.exports = factory(require('jquery'));
    }
    else if (typeof define === 'function' && define.amd) {
        define('gridster-collision', ['jquery', 'gridster-coords'], factory);
    } else {
        root.GridsterCollision = factory(root.$ || root.jQuery,
            root.GridsterCoords);
    }

}(this, function($, Coords) {

    var defaults = {
        colliders_context: document.body,
        overlapping_region: 'C'
        // ,on_overlap: function(collider_data){},
        // on_overlap_start : function(collider_data){},
        // on_overlap_stop : function(collider_data){}
    };


    /**
    * Detects collisions between a DOM element against other DOM elements or
    * Coords objects.
    *
    * @class Collision
    * @uses Coords
    * @param {HTMLElement} el The jQuery wrapped HTMLElement.
    * @param {HTMLElement|Array} colliders Can be a jQuery collection
    *  of HTMLElements or an Array of Coords instances.
    * @param {Object} [options] An Object with all options you want to
    *        overwrite:
    *   @param {String} [options.overlapping_region] Determines when collision
    *    is valid, depending on the overlapped area. Values can be: 'N', 'S',
    *    'W', 'E', 'C' or 'all'. Default is 'C'.
    *   @param {Function} [options.on_overlap_start] Executes a function the first
    *    time each `collider ` is overlapped.
    *   @param {Function} [options.on_overlap_stop] Executes a function when a
    *    `collider` is no longer collided.
    *   @param {Function} [options.on_overlap] Executes a function when the
    * mouse is moved during the collision.
    * @return {Object} Collision instance.
    * @constructor
    */
    function Collision(el, colliders, options) {
        this.options = $.extend(defaults, options);
        this.$element = el;
        this.last_colliders = [];
        this.last_colliders_coords = [];
        this.set_colliders(colliders);

        this.init();
    }

    Collision.defaults = defaults;

    var fn = Collision.prototype;


    fn.init = function() {
        this.find_collisions();
    };


    fn.overlaps = function(a, b) {
        var x = false;
        var y = false;

        if ((b.x1 >= a.x1 && b.x1 <= a.x2) ||
            (b.x2 >= a.x1 && b.x2 <= a.x2) ||
            (a.x1 >= b.x1 && a.x2 <= b.x2)
        ) { x = true; }

        if ((b.y1 >= a.y1 && b.y1 <= a.y2) ||
            (b.y2 >= a.y1 && b.y2 <= a.y2) ||
            (a.y1 >= b.y1 && a.y2 <= b.y2)
        ) { y = true; }

        return (x && y);
    };


    fn.detect_overlapping_region = function(a, b){
        var regionX = '';
        var regionY = '';

        if (a.y1 > b.cy && a.y1 < b.y2) { regionX = 'N'; }
        if (a.y2 > b.y1 && a.y2 < b.cy) { regionX = 'S'; }
        if (a.x1 > b.cx && a.x1 < b.x2) { regionY = 'W'; }
        if (a.x2 > b.x1 && a.x2 < b.cx) { regionY = 'E'; }

        return (regionX + regionY) || 'C';
    };


    fn.calculate_overlapped_area_coords = function(a, b){
        var x1 = Math.max(a.x1, b.x1);
        var y1 = Math.max(a.y1, b.y1);
        var x2 = Math.min(a.x2, b.x2);
        var y2 = Math.min(a.y2, b.y2);

        return $({
            left: x1,
            top: y1,
             width : (x2 - x1),
            height: (y2 - y1)
          }).coords().get();
    };


    fn.calculate_overlapped_area = function(coords){
        return (coords.width * coords.height);
    };


    fn.manage_colliders_start_stop = function(new_colliders_coords, start_callback, stop_callback){
        var last = this.last_colliders_coords;

        for (var i = 0, il = last.length; i < il; i++) {
            if ($.inArray(last[i], new_colliders_coords) === -1) {
                start_callback.call(this, last[i]);
            }
        }

        for (var j = 0, jl = new_colliders_coords.length; j < jl; j++) {
            if ($.inArray(new_colliders_coords[j], last) === -1) {
                stop_callback.call(this, new_colliders_coords[j]);
            }

        }
    };


    fn.find_collisions = function(player_data_coords){
        var self = this;
        var overlapping_region = this.options.overlapping_region;
        var colliders_coords = [];
        var colliders_data = [];
        var $colliders = (this.colliders || this.$colliders);
        var count = $colliders.length;
        var player_coords = self.$element.coords()
                             .update(player_data_coords || false).get();

        while(count--){
          var $collider = self.$colliders ?
                           $($colliders[count]) : $colliders[count];
          var $collider_coords_ins = ($collider.isCoords) ?
                  $collider : $collider.coords();
          var collider_coords = $collider_coords_ins.get();
          var overlaps = self.overlaps(player_coords, collider_coords);

          if (!overlaps) {
            continue;
          }

          var region = self.detect_overlapping_region(
              player_coords, collider_coords);

            //todo: make this an option
            if (region === overlapping_region || overlapping_region === 'all') {

                var area_coords = self.calculate_overlapped_area_coords(
                    player_coords, collider_coords);
                var area = self.calculate_overlapped_area(area_coords);
                if ( 0 !== area ) {
                    var collider_data = {
                        area: area,
                        area_coords : area_coords,
                        region: region,
                        coords: collider_coords,
                        player_coords: player_coords,
                        el: $collider
                    };

                    if (self.options.on_overlap) {
                        self.options.on_overlap.call(this, collider_data);
                    }
                    colliders_coords.push($collider_coords_ins);
                    colliders_data.push(collider_data);
                }
            }
        }

        if (self.options.on_overlap_stop || self.options.on_overlap_start) {
            this.manage_colliders_start_stop(colliders_coords,
                self.options.on_overlap_start, self.options.on_overlap_stop);
        }

        this.last_colliders_coords = colliders_coords;

        return colliders_data;
    };


    fn.get_closest_colliders = function(player_data_coords){
        var colliders = this.find_collisions(player_data_coords);

        colliders.sort(function(a, b) {
            /* if colliders are being overlapped by the "C" (center) region,
             * we have to set a lower index in the array to which they are placed
             * above in the grid. */
            if (a.region === 'C' && b.region === 'C') {
                if (a.coords.y1 < b.coords.y1 || a.coords.x1 < b.coords.x1) {
                    return - 1;
                }else{
                    return 1;
                }
            }

            if (a.area < b.area) {
                return 1;
            }

            return 1;
        });
        return colliders;
    };


    fn.set_colliders = function(colliders) {
        if (typeof colliders === 'string' || colliders instanceof $) {
            this.$colliders = $(colliders,
                 this.options.colliders_context).not(this.$element);
        }else{
            this.colliders = $(colliders);
        }
    };


    //jQuery adapter
    $.fn.collision = function(collider, options) {
          return new Collision( this, collider, options );
    };

    return Collision;

}));

;(function(window, undefined) {

    /* Delay, debounce and throttle functions taken from underscore.js
     *
     * Copyright (c) 2009-2013 Jeremy Ashkenas, DocumentCloud and
     * Investigative Reporters & Editors
     *
     * Permission is hereby granted, free of charge, to any person
     * obtaining a copy of this software and associated documentation
     * files (the "Software"), to deal in the Software without
     * restriction, including without limitation the rights to use,
     * copy, modify, merge, publish, distribute, sublicense, and/or sell
     * copies of the Software, and to permit persons to whom the
     * Software is furnished to do so, subject to the following
     * conditions:
     *
     * The above copyright notice and this permission notice shall be
     * included in all copies or substantial portions of the Software.
     *
     * THE SOFTWARE IS PROVIDED "AS IS", WITHOUT WARRANTY OF ANY KIND,
     * EXPRESS OR IMPLIED, INCLUDING BUT NOT LIMITED TO THE WARRANTIES
     * OF MERCHANTABILITY, FITNESS FOR A PARTICULAR PURPOSE AND
     * NONINFRINGEMENT. IN NO EVENT SHALL THE AUTHORS OR COPYRIGHT
     * HOLDERS BE LIABLE FOR ANY CLAIM, DAMAGES OR OTHER LIABILITY,
     * WHETHER IN AN ACTION OF CONTRACT, TORT OR OTHERWISE, ARISING
     * FROM, OUT OF OR IN CONNECTION WITH THE SOFTWARE OR THE USE OR
     * OTHER DEALINGS IN THE SOFTWARE.
     */

    window.delay = function(func, wait) {
        var args = Array.prototype.slice.call(arguments, 2);
        return setTimeout(function(){ return func.apply(null, args); }, wait);
    };

    window.debounce = function(func, wait, immediate) {
        var timeout;
        return function() {
          var context = this, args = arguments;
          var later = function() {
            timeout = null;
            if (!immediate) func.apply(context, args);
          };
          if (immediate && !timeout) func.apply(context, args);
          clearTimeout(timeout);
          timeout = setTimeout(later, wait);
        };
    };

    window.throttle = function(func, wait) {
        var context, args, timeout, throttling, more, result;
        var whenDone = debounce(
            function(){ more = throttling = false; }, wait);
        return function() {
          context = this; args = arguments;
          var later = function() {
            timeout = null;
            if (more) func.apply(context, args);
            whenDone();
          };
          if (!timeout) timeout = setTimeout(later, wait);
          if (throttling) {
            more = true;
          } else {
            result = func.apply(context, args);
          }
          whenDone();
          throttling = true;
          return result;
        };
    };

})(window);

;(function(root, factory) {
 'use strict';
    if(typeof exports === 'object') {
        module.exports = factory(require('jquery'));
    }
    else if (typeof define === 'function' && define.amd) {
        define('gridster-draggable', ['jquery'], factory);
    } else {
        root.GridsterDraggable = factory(root.$ || root.jQuery);
    }

}(this, function($) {

    var defaults = {
        items: 'li',
        distance: 1,
        limit: true,
        offset_left: 0,
        autoscroll: true,
        ignore_dragging: ['INPUT', 'TEXTAREA', 'SELECT', 'BUTTON'], // or function
        handle: null,
        container_width: 0,  // 0 == auto
        move_element: true,
        helper: false,  // or 'clone'
        remove_helper: true
        // drag: function(e) {},
        // start : function(e, ui) {},
        // stop : function(e) {}
    };

    var $window = $(window);
    var dir_map = { x : 'left', y : 'top' };
    var isTouch = !!('ontouchstart' in window);

    var capitalize = function(str) {
        return str.charAt(0).toUpperCase() + str.slice(1);
    };

    var idCounter = 0;
    var uniqId = function() {
        return ++idCounter + '';
    };

    /**
    * Basic drag implementation for DOM elements inside a container.
    * Provide start/stop/drag callbacks.
    *
    * @class Draggable
    * @param {HTMLElement} el The HTMLelement that contains all the widgets
    *  to be dragged.
    * @param {Object} [options] An Object with all options you want to
    *        overwrite:
    *    @param {HTMLElement|String} [options.items] Define who will
    *     be the draggable items. Can be a CSS Selector String or a
    *     collection of HTMLElements.
    *    @param {Number} [options.distance] Distance in pixels after mousedown
    *     the mouse must move before dragging should start.
    *    @param {Boolean} [options.limit] Constrains dragging to the width of
    *     the container
    *    @param {Object|Function} [options.ignore_dragging] Array of node names
    *      that sould not trigger dragging, by default is `['INPUT', 'TEXTAREA',
    *      'SELECT', 'BUTTON']`. If a function is used return true to ignore dragging.
    *    @param {offset_left} [options.offset_left] Offset added to the item
    *     that is being dragged.
    *    @param {Number} [options.drag] Executes a callback when the mouse is
    *     moved during the dragging.
    *    @param {Number} [options.start] Executes a callback when the drag
    *     starts.
    *    @param {Number} [options.stop] Executes a callback when the drag stops.
    * @return {Object} Returns `el`.
    * @constructor
    */
    function Draggable(el, options) {
        this.options = $.extend({}, defaults, options);
        this.$document = $(document);
        this.$container = $(el);
        this.$scroll_container = this.options.scroll_container == window ?
            $(window) : this.$container.closest(this.options.scroll_container);
        this.$dragitems = $(this.options.items, this.$container);
        this.is_dragging = false;
        this.player_min_left = 0 + this.options.offset_left;
        this.id = uniqId();
        this.ns = '.gridster-draggable-' + this.id;
        this.init();
    }

    Draggable.defaults = defaults;

    var fn = Draggable.prototype;

    fn.init = function() {
        var pos = this.$container.css('position');
        this.calculate_dimensions();
        this.$container.css('position', pos === 'static' ? 'relative' : pos);
        this.disabled = false;
        this.events();

        $window.bind(this.nsEvent('resize'),
            throttle($.proxy(this.calculate_dimensions, this), 200));
    };

    fn.nsEvent = function(ev) {
        return (ev || '') + this.ns;
    };

    fn.events = function() {
        this.pointer_events = {
            start: this.nsEvent('touchstart') + ' ' + this.nsEvent('mousedown'),
            move: this.nsEvent('touchmove') + ' ' + this.nsEvent('mousemove'),
            end: this.nsEvent('touchend') + ' ' + this.nsEvent('mouseup')
        };

        this.$container.on(this.nsEvent('selectstart'),
            $.proxy(this.on_select_start, this));

        this.$container.on(this.pointer_events.start, this.options.items,
            $.proxy(this.drag_handler, this));

        this.$document.on(this.pointer_events.end, $.proxy(function(e) {
            this.is_dragging = false;
            if (this.disabled) { return; }
            this.$document.off(this.pointer_events.move);
            if (this.drag_start) {
                this.on_dragstop(e);
            }
        }, this));
    };

    fn.get_actual_pos = function($el) {
        var pos = $el.position();
        return pos;
    };


    fn.get_mouse_pos = function(e) {
        if (e.originalEvent && e.originalEvent.touches) {
            var oe = e.originalEvent;
            e = oe.touches.length ? oe.touches[0] : oe.changedTouches[0];
        }

        return {
            left: e.clientX,
            top: e.clientY
        };
    };


    fn.get_offset = function(e) {
        e.preventDefault();
        var mouse_actual_pos = this.get_mouse_pos(e);
        var diff_x = Math.round(
            mouse_actual_pos.left - this.mouse_init_pos.left);
        var diff_y = Math.round(mouse_actual_pos.top - this.mouse_init_pos.top);

        var left = Math.round(this.el_init_offset.left +
                              diff_x - this.baseX +
                              this.$scroll_container.scrollLeft() -
                              this.scroll_container_offset_x);
        var top = Math.round(this.el_init_offset.top +
                             diff_y - this.baseY +
                             this.$scroll_container.scrollTop() -
                             this.scroll_container_offset_y);

        if (this.options.limit) {
            if (left > this.player_max_left) {
                left = this.player_max_left;
            } else if(left < this.player_min_left) {
                left = this.player_min_left;
            }
        }

        return {
            position: {
                left: left,
                top: top
            },
            pointer: {
                left: mouse_actual_pos.left,
                top: mouse_actual_pos.top,
                diff_left: diff_x + (this.$scroll_container.scrollLeft() -
                           this.scroll_container_offset_x),
                diff_top: diff_y + (this.$scroll_container.scrollTop() -
                          this.scroll_container_offset_y)
            }
        };
    };


    fn.get_drag_data = function(e) {
        var offset = this.get_offset(e);
        offset.$player = this.$player;
        offset.$helper = this.helper ? this.$helper : this.$player;

        return offset;
    };


    fn.set_limits = function(container_width) {
        container_width || (container_width = this.$container.width());
        this.player_max_left = (container_width - this.player_width +
            - this.options.offset_left);

        this.options.container_width = container_width;

        return this;
    };


    fn.scroll_in = function(axis, data) {
        var dir_prop = dir_map[axis];

        var area_size = 50;
        var scroll_inc = 30;
        var scrollDir = 'scroll' + capitalize(dir_prop);

        var is_x = axis === 'x';
        var scroller_size = is_x ? this.scroller_width : this.scroller_height;
        var doc_size;
        if (this.$scroll_container === window){
            doc_size = is_x ? this.$scroll_container.width() :
                              this.$scroll_container.height();
        }else{
            doc_size = is_x ? this.$scroll_container[0].scrollWidth :
                              this.$scroll_container[0].scrollHeight;
        }
        var player_size = is_x ? this.$player.width() : this.$player.height();

        var next_scroll;
        var scroll_offset = this.$scroll_container[scrollDir]();
        var min_scroll_pos = scroll_offset;
        var max_scroll_pos = min_scroll_pos + scroller_size;

        var mouse_next_zone = max_scroll_pos - area_size;  // down/right
        var mouse_prev_zone = min_scroll_pos + area_size;  // up/left

        var abs_mouse_pos = min_scroll_pos + data.pointer[dir_prop];

        var max_player_pos = (doc_size - scroller_size + player_size);

        if (abs_mouse_pos >= mouse_next_zone) {
            next_scroll = scroll_offset + scroll_inc;
            if (next_scroll < max_player_pos) {
                this.$scroll_container[scrollDir](next_scroll);
                this['scroll_offset_' + axis] += scroll_inc;
            }
        }

        if (abs_mouse_pos <= mouse_prev_zone) {
            next_scroll = scroll_offset - scroll_inc;
            if (next_scroll > 0) {
                this.$scroll_container[scrollDir](next_scroll);
                this['scroll_offset_' + axis] -= scroll_inc;
            }
        }

        return this;
    };


    fn.manage_scroll = function(data) {
        this.scroll_in('x', data);
        this.scroll_in('y', data);
    };


    fn.calculate_dimensions = function(e) {
        this.scroller_height = this.$scroll_container.height();
        this.scroller_width = this.$scroll_container.width();
    };


    fn.drag_handler = function(e) {
        var node = e.target.nodeName;
        // skip if drag is disabled, or click was not done with the mouse primary button
        if (this.disabled || e.which !== 1 && !isTouch) {
            return;
        }

        if (this.ignore_drag(e)) {
            return;
        }

        var self = this;
        var first = true;
        this.$player = $(e.currentTarget);

        this.el_init_pos = this.get_actual_pos(this.$player);
        this.mouse_init_pos = this.get_mouse_pos(e);
        this.offsetY = this.mouse_init_pos.top - this.el_init_pos.top;

        this.$document.on(this.pointer_events.move, function(mme) {
            var mouse_actual_pos = self.get_mouse_pos(mme);
            var diff_x = Math.abs(
                mouse_actual_pos.left - self.mouse_init_pos.left);
            var diff_y = Math.abs(
                mouse_actual_pos.top - self.mouse_init_pos.top);
            if (!(diff_x > self.options.distance ||
                diff_y > self.options.distance)
                ) {
                return false;
            }

            if (first) {
                first = false;
                self.on_dragstart.call(self, mme);
                return false;
            }

            if (self.is_dragging === true) {
                self.on_dragmove.call(self, mme);
            }

            return false;
        });

        if (!isTouch) { return false; }
    };


    fn.on_dragstart = function(e) {
        e.preventDefault();

        if (this.is_dragging) { return this; }

        this.drag_start = this.is_dragging = true;
        var offset = this.$container.offset();
        this.baseX = Math.round(offset.left);
        this.baseY = Math.round(offset.top);
        this.initial_container_width = this.options.container_width || this.$container.width();

        if (this.options.helper === 'clone') {
            this.$helper = this.$player.clone()
                .appendTo(this.$container).addClass('helper');
            this.helper = true;
        } else {
            this.helper = false;
        }

        this.scroll_container_offset_y = this.$scroll_container.scrollTop();
        this.scroll_container_offset_x = this.$scroll_container.scrollLeft();
        this.scroll_offset_y = 0;
        this.scroll_offset_x = 0;
        this.el_init_offset = this.$player.offset();
        this.player_width = this.$player.width();
        this.player_height = this.$player.height();

        this.set_limits(this.options.container_width);

        if (this.options.start) {
            this.options.start.call(this.$player, e, this.get_drag_data(e));
        }
        return false;
    };


    fn.on_dragmove = function(e) {
        var data = this.get_drag_data(e);

        this.options.autoscroll && this.manage_scroll(data);

        if (this.options.move_element) {
            (this.helper ? this.$helper : this.$player).css({
                'position': 'absolute',
                'left' : data.position.left,
                'top' : data.position.top
            });
        }

        var last_position = this.last_position || data.position;
        data.prev_position = last_position;

        if (this.options.drag) {
            this.options.drag.call(this.$player, e, data);
        }

        this.last_position = data.position;
        return false;
    };


    fn.on_dragstop = function(e) {
        var data = this.get_drag_data(e);
        this.drag_start = false;

        if (this.options.stop) {
            this.options.stop.call(this.$player, e, data);
        }

        if (this.helper && this.options.remove_helper) {
            this.$helper.remove();
        }

        return false;
    };

    fn.on_select_start = function(e) {
        if (this.disabled) { return; }

        if (this.ignore_drag(e)) {
            return;
        }

        return false;
    };

    fn.enable = function() {
        this.disabled = false;
    };

    fn.disable = function() {
        this.disabled = true;
    };

    fn.destroy = function() {
        this.disable();

        this.$container.off(this.ns);
        this.$document.off(this.ns);
        $window.off(this.ns);

        $.removeData(this.$container, 'drag');
    };

    fn.ignore_drag = function(event) {
        if (this.options.handle) {
            return !$(event.target).is(this.options.handle);
        }

        if ($.isFunction(this.options.ignore_dragging)) {
            return this.options.ignore_dragging(event);
        }

        return $(event.target).is(this.options.ignore_dragging.join(', '));
    };

    //jQuery adapter
    $.fn.gridDraggable = function ( options ) {
        return new Draggable(this, options);
    };

    return Draggable;

}));

;(function(root, factory) {
    if(typeof exports === 'object') {
        module.exports = factory(require('jquery'), require('./jquery.draggable.js'), require('./jquery.collision.js'), require('./jquery.coords.js'), require('./utils.js'));
    }
    else if (typeof define === 'function' && define.amd) {
        define(['jquery', 'gridster-draggable', 'gridster-collision'], factory);
    } else {
        root.Gridster = factory(root.$ || root.jQuery, root.GridsterDraggable,
            root.GridsterCollision);
    }

 }(this, function($, Draggable, Collision) {

<<<<<<< HEAD
    var $window = $( window ),
        defaults = {
=======
    //ToDo Max_cols and Max_size_x conflict.. need to unify
    var defaults = {
>>>>>>> 6eb52101
        namespace: '',
        widget_selector: 'li',
        widget_margins: [10, 10],
        widget_base_dimensions: [400, 225],
        extra_rows: 0,
        extra_cols: 0,
        min_cols: 1,
<<<<<<< HEAD
        max_cols: Infinity,
=======
        max_cols: 60,
>>>>>>> 6eb52101
        min_rows: 15,
        max_size_x: false,
        autogrow_cols: false,
        autogenerate_stylesheet: true,
        avoid_overlapped_widgets: true,
        auto_init: true,
        center_widgets: false,
        responsive_breakpoint: false,
        scroll_container: window,
        serialize_params: function($w, wgd) {
            return {
                col: wgd.col,
                row: wgd.row,
                size_x: wgd.size_x,
                size_y: wgd.size_y
            };
        },
        collision: {},
        draggable: {
            items: '.gs-w',
            distance: 4,
            ignore_dragging: Draggable.defaults.ignore_dragging.slice(0)
        },
        resize: {
            enabled: false,
            axes: ['both'],
            handle_append_to: '',
            handle_class: 'gs-resize-handle',
            max_size: [Infinity, Infinity],
            min_size: [1, 1]
        }
    };

    /**
    * @class Gridster
    * @uses Draggable
    * @uses Collision
    * @param {HTMLElement} el The HTMLelement that contains all the widgets.
    * @param {Object} [options] An Object with all options you want to
    *        overwrite:
    *    @param {HTMLElement|String} [options.widget_selector] Define who will
    *     be the draggable widgets. Can be a CSS Selector String or a
    *     collection of HTMLElements
    *    @param {Array} [options.widget_margins] Margin between widgets.
    *     The first index for the horizontal margin (left, right) and
    *     the second for the vertical margin (top, bottom).
    *    @param {Array} [options.widget_base_dimensions] Base widget dimensions
    *     in pixels. The first index for the width and the second for the
    *     height.
    *    @param {Number} [options.extra_cols] Add more columns in addition to
    *     those that have been calculated.
    *    @param {Number} [options.extra_rows] Add more rows in addition to
    *     those that have been calculated.
    *    @param {Number} [options.min_cols] The minimum required columns.
    *    @param {Number} [options.max_cols] The maximum columns possible (set to null
    *     for no maximum).
    *    @param {Number} [options.min_rows] The minimum required rows.
    *    @param {Number} [options.max_size_x] The maximum number of columns
    *     that a widget can span.
    *    @param {Boolean} [options.autogenerate_stylesheet] If true, all the
    *     CSS required to position all widgets in their respective columns
    *     and rows will be generated automatically and injected to the
    *     `<head>` of the document. You can set this to false, and write
    *     your own CSS targeting rows and cols via data-attributes like so:
    *     `[data-col="1"] { left: 10px; }`
    *    @param {Boolean} [options.avoid_overlapped_widgets] Avoid that widgets loaded
    *     from the DOM can be overlapped. It is helpful if the positions were
    *     bad stored in the database or if there was any conflict.
    *    @param {Boolean} [options.auto_init] Automatically call gridster init
    *     method or not when the plugin is instantiated.
    *    @param {Function} [options.serialize_params] Return the data you want
    *     for each widget in the serialization. Two arguments are passed:
    *     `$w`: the jQuery wrapped HTMLElement, and `wgd`: the grid
    *     coords object (`col`, `row`, `size_x`, `size_y`).
    *    @param {Object} [options.collision] An Object with all options for
    *     Collision class you want to overwrite. See Collision docs for
    *     more info.
    *    @param {Object} [options.draggable] An Object with all options for
    *     Draggable class you want to overwrite. See Draggable docs for more
    *     info.
    *       @param {Object|Function} [options.draggable.ignore_dragging] Note that
    *        if you use a Function, and resize is enabled, you should ignore the
    *        resize handlers manually (options.resize.handle_class).
    *    @param {Object} [options.resize] An Object with resize config options.
    *       @param {Boolean} [options.resize.enabled] Set to true to enable
    *        resizing.
    *       @param {Array} [options.resize.axes] Axes in which widgets can be
    *        resized. Possible values: ['x', 'y', 'both'].
    *       @param {String} [options.resize.handle_append_to] Set a valid CSS
    *        selector to append resize handles to.
    *       @param {String} [options.resize.handle_class] CSS class name used
    *        by resize handles.
    *       @param {Array} [options.resize.max_size] Limit widget dimensions
    *        when resizing. Array values should be integers:
    *        `[max_cols_occupied, max_rows_occupied]`
    *       @param {Array} [options.resize.min_size] Limit widget dimensions
    *        when resizing. Array values should be integers:
    *        `[min_cols_occupied, min_rows_occupied]`
    *       @param {Function} [options.resize.start] Function executed
    *        when resizing starts.
    *       @param {Function} [options.resize.resize] Function executed
    *        during the resizing.
    *       @param {Function} [options.resize.stop] Function executed
    *        when resizing stops.
    *
    * @constructor
    */
    function Gridster(el, options) {
        this.options = $.extend(true, {}, defaults, options);
        this.options.draggable = this.options.draggable || {};
        this.options.draggable = $.extend(true, {}, this.options.draggable,
                            {scroll_container: this.options.scroll_container});
        this.$el = $(el);
        this.$scroll_container = this.options.scroll_container == window ? 
                $(window) : this.$el.closest(this.options.scroll_container);
        this.$wrapper = this.$el.parent();
        this.$widgets = this.$el.children(
            this.options.widget_selector).addClass('gs-w');
        this.widgets = [];
        this.$changed = $([]);
        this.min_widget_width = this.options.widget_base_dimensions[0];
        this.min_widget_height = this.options.widget_base_dimensions[1];

        this.min_col_count = this.options.min_cols;
        this.prev_col_count = this.min_col_count;

        if(this.is_responsive()) {
          this.min_widget_width = this.get_responsive_col_width();
        }

        this.generated_stylesheets = [];
        this.$style_tags = $([]);

        this.options.auto_init && this.init();
    }

    Gridster.defaults = defaults;
    Gridster.generated_stylesheets = [];

    /**
     * Convert properties to Integer
     *
     * @param {Object}
     * @return {Objct} Returns the converted object.
     */
    function convInt(obj) {
      var props = ['col', 'row', 'size_x', 'size_y'];
      var tmp = {};
      for (var i=0, len=props.length; i<len; i++) {
        var prop = props[i];
        if (!(prop in obj)) {
          throw new Error('Not exists property `'+ prop +'`');
        }
        var val = obj[prop];
        if (!val || isNaN(val)) {
          throw new Error('Invalid value of `'+ prop +'` property');
        }
        tmp[prop] = +val;
      }
      return tmp;
    }

    /**
    * Sorts an Array of grid coords objects (representing the grid coords of
    * each widget) in ascending way.
    *
    * @method sort_by_row_asc
    * @param {Array} widgets Array of grid coords objects
    * @return {Array} Returns the array sorted.
    */
    Gridster.sort_by_row_asc = function(widgets) {
        widgets = widgets.sort(function(a, b) {
            if (!a.row) {
                a = $(a).coords().grid;
                b = $(b).coords().grid;
            }

            a = convInt(a);
            b = convInt(b);
           if (a.row > b.row) {
               return 1;
           }
           return -1;
        });

        return widgets;
    };


    /**
    * Sorts an Array of grid coords objects (representing the grid coords of
    * each widget) placing first the empty cells upper left.
    *
    * @method sort_by_row_and_col_asc
    * @param {Array} widgets Array of grid coords objects
    * @return {Array} Returns the array sorted.
    */
    Gridster.sort_by_row_and_col_asc = function(widgets) {
        widgets = widgets.sort(function(a, b) {
          a = convInt(a);
          b = convInt(b);
           if (a.row > b.row || a.row === b.row && a.col > b.col) {
               return 1;
           }
           return -1;
        });

        return widgets;
    };


    /**
    * Sorts an Array of grid coords objects by column (representing the grid
    * coords of each widget) in ascending way.
    *
    * @method sort_by_col_asc
    * @param {Array} widgets Array of grid coords objects
    * @return {Array} Returns the array sorted.
    */
    Gridster.sort_by_col_asc = function(widgets) {
        widgets = widgets.sort(function(a, b) {
          a = convInt(a);
          b = convInt(b);
           if (a.col > b.col) {
               return 1;
           }
           return -1;
        });

        return widgets;
    };


    /**
    * Sorts an Array of grid coords objects (representing the grid coords of
    * each widget) in descending way.
    *
    * @method sort_by_row_desc
    * @param {Array} widgets Array of grid coords objects
    * @return {Array} Returns the array sorted.
    */
    Gridster.sort_by_row_desc = function(widgets) {
        widgets = widgets.sort(function(a, b) {
          a = convInt(a);
          b = convInt(b);
            if (a.row + a.size_y < b.row + b.size_y) {
                return 1;
            }
           return -1;
        });
        return widgets;
    };



    /** Instance Methods **/

    var fn = Gridster.prototype;

    fn.init = function() {
        this.options.resize.enabled && this.setup_resize();
        this.generate_grid_and_stylesheet();
        this.get_widgets_from_DOM();
        this.set_dom_grid_height();
        this.set_dom_grid_width();
        this.$wrapper.addClass('ready');
        this.draggable();
        this.options.resize.enabled && this.resizable();

        if (this.options.center_widgets) {
            setTimeout($.proxy(function () {
              this.center_widgets();
            }, this), 0);
        }

        $window.bind('resize.gridster', throttle(
            $.proxy(this.recalculate_faux_grid, this), 200));
    };


    /**
    * Disables dragging.
    *
    * @method disable
    * @return {Class} Returns the instance of the Gridster Class.
    */
    fn.disable = function() {
        this.$wrapper.find('.player-revert').removeClass('player-revert');
        this.drag_api.disable();
        return this;
    };


    /**
    * Enables dragging.
    *
    * @method enable
    * @return {Class} Returns the instance of the Gridster Class.
    */
    fn.enable = function() {
        this.drag_api.enable();
        return this;
    };



    /**
    * Disables drag-and-drop widget resizing.
    *
    * @method disable
    * @return {Class} Returns instance of gridster Class.
    */
    fn.disable_resize = function() {
        this.$el.addClass('gs-resize-disabled');
        this.resize_api.disable();
        return this;
    };


    /**
    * Enables drag-and-drop widget resizing.
    *
    * @method enable
    * @return {Class} Returns instance of gridster Class.
    */
    fn.enable_resize = function() {
        this.$el.removeClass('gs-resize-disabled');
        this.resize_api.enable();
        return this;
    };


    /**
    * Add a new widget to the grid.
    *
    * @method add_widget
    * @param {String|HTMLElement} html The string representing the HTML of the widget
    *  or the HTMLElement.
    * @param {Number} [size_x] The nº of rows the widget occupies horizontally.
    * @param {Number} [size_y] The nº of columns the widget occupies vertically.
    * @param {Number} [col] The column the widget should start in.
    * @param {Number} [row] The row the widget should start in.
    * @param {Array} [max_size] max_size Maximun size (in units) for width and height.
    * @param {Array} [min_size] min_size Minimum size (in units) for width and height.
    * @return {HTMLElement} Returns the jQuery wrapped HTMLElement representing.
    *  the widget that was just created.
    */
    fn.add_widget = function(html, size_x, size_y, col, row, max_size, min_size, callback) {
        var pos;
        size_x || (size_x = 1);
        size_y || (size_y = 1);

        if (!col & !row) {
            pos = this.next_position(size_x, size_y);
        } else {
            pos = {
                col: col,
                row: row,
                size_x: size_x,
                size_y: size_y
            };

            this.empty_cells(col, row, size_x, size_y);
        }

        var $w = $(html).attr({
                'data-col': pos.col,
                'data-row': pos.row,
                'data-sizex' : size_x,
                'data-sizey' : size_y
            }).addClass('gs-w').appendTo(this.$el).hide();

        this.$widgets = this.$widgets.add($w);

        this.register_widget($w);

        this.add_faux_rows(pos.size_y);

        if (max_size) {
            this.set_widget_max_size($w, max_size);
        }

        if (min_size) {
            this.set_widget_min_size($w, min_size);
        }

        this.set_dom_grid_width();
        this.set_dom_grid_height();

        this.drag_api.set_limits((this.cols * this.min_widget_width) + ((this.cols + 1) * this.options.widget_margins[0]));

        if (this.options.center_widgets) {
            setTimeout($.proxy(function () {
              this.center_widgets();
            }, this), 0);
        }

        return $w.fadeIn({complete: function () { if(callback) callback.call(this); }});

    };


    /**
    * Change widget size limits.
    *
    * @method set_widget_min_size
    * @param {HTMLElement|Number} $widget The jQuery wrapped HTMLElement
    *  representing the widget or an index representing the desired widget.
    * @param {Array} min_size Minimum size (in units) for width and height.
    * @return {HTMLElement} Returns instance of gridster Class.
    */
    fn.set_widget_min_size = function($widget, min_size) {
        $widget = typeof $widget === 'number' ?
            this.$widgets.eq($widget) : $widget;

        if (!$widget.length) { return this; }

        var wgd = $widget.data('coords').grid;
        wgd.min_size_x = min_size[0];
        wgd.min_size_y = min_size[1];

        return this;
    };


    /**
    * Change widget size limits.
    *
    * @method set_widget_max_size
    * @param {HTMLElement|Number} $widget The jQuery wrapped HTMLElement
    *  representing the widget or an index representing the desired widget.
    * @param {Array} max_size Maximun size (in units) for width and height.
    * @return {HTMLElement} Returns instance of gridster Class.
    */
    fn.set_widget_max_size = function($widget, max_size) {
        $widget = typeof $widget === 'number' ?
            this.$widgets.eq($widget) : $widget;

        if (!$widget.length) { return this; }

        var wgd = $widget.data('coords').grid;
        wgd.max_size_x = max_size[0];
        wgd.max_size_y = max_size[1];

        return this;
    };


    /**
    * Append the resize handle into a widget.
    *
    * @method add_resize_handle
    * @param {HTMLElement} $widget The jQuery wrapped HTMLElement
    *  representing the widget.
    * @return {HTMLElement} Returns instance of gridster Class.
    */
    fn.add_resize_handle = function($w) {
        var $append_to = this.options.resize.handle_append_to ? $(this.options.resize.handle_append_to, $w) : $w;

        if ( ($append_to.children("span[class~='" + this.resize_handle_class + "']")).length == 0 ) {
            $(this.resize_handle_tpl).appendTo( $append_to );
        }

        return this;
    };


    /**
    * Change the size of a widget. Width is limited to the current grid width.
    *
    * @method resize_widget
    * @param {HTMLElement} $widget The jQuery wrapped HTMLElement
    *  representing the widget.
    * @param {Number} size_x The number of columns that will occupy the widget.
    *  By default <code>size_x</code> is limited to the space available from
    *  the column where the widget begins, until the last column to the right.
    * @param {Boolean} [reposition] Set to false to not move the widget to
    *  the left if there is insufficient space on the right.
    * @param {Number} size_y The number of rows that will occupy the widget.
    * @param {Function} [callback] Function executed when the widget is removed.
    * @return {HTMLElement} Returns $widget.
    */
    fn.resize_widget = function($widget, size_x, size_y, reposition, callback) {
        var wgd = $widget.coords().grid;
        var col = wgd.col;
        var max_cols = this.options.max_cols;
        reposition !== false && (reposition = true);
        var old_size_y = wgd.size_y;
        var old_col = wgd.col;
        var new_col = old_col;

        size_x || (size_x = wgd.size_x);
        size_y || (size_y = wgd.size_y);

        //if (max_cols !== Infinity) {
        //    size_x = Math.min(size_x, max_cols - col + 1);
        //}

        if (reposition && old_col + size_x - 1 > this.cols) {
          var diff = old_col + (size_x - 1) - this.cols;
          var c = old_col - diff;
          new_col = Math.max(1, c);
        }

        if (size_y > old_size_y) {
            this.add_faux_rows(Math.max(size_y - old_size_y, 0));
        }

        var player_rcol = (col + size_x - 1);
        if (player_rcol > this.cols) {
            this.add_faux_cols(player_rcol - this.cols);
        }

        var new_grid_data = {
            col: new_col,
            row: wgd.row,
            size_x: size_x,
            size_y: size_y
        };

        this.mutate_widget_in_gridmap($widget, wgd, new_grid_data);

        this.set_dom_grid_height();
        this.set_dom_grid_width();

        if (callback) {
            callback.call(this, new_grid_data.size_x, new_grid_data.size_y);
        }

        return $widget;
    };

    /**
     * Expand the widget. Width is set to the current grid width.
     *
     * @method expand_widget
     * @param {HTMLElement} $widget The jQuery wrapped HTMLElement
     *  representing the widget.
     * @param {Number} size_x The number of cols that will occupy the widget.
     * @param {Number} size_y The number of rows that will occupy the widget.
     * @param {Number} col The column to resize the widget from.
     * @param {Function} [callback] Function executed when the widget is expanded.
     * @return {HTMLElement} Returns $widget.
     */
    fn.expand_widget = function($widget, size_x, size_y, col, callback) {
      var wgd = $widget.coords().grid;
      var max_size_x = Math.floor(($(window).width() - this.options.widget_margins[0] * 2) / this.min_widget_width);
      size_x =  size_x || Math.min(max_size_x, this.cols);
      size_y || (size_y = wgd.size_y);

      var old_size_y = wgd.size_y;
      $widget.attr('pre_expand_col', wgd.col);
      $widget.attr('pre_expand_sizex', wgd.size_x);
      $widget.attr('pre_expand_sizey', wgd.size_y);
      var new_col = col || 1;

      if (size_y > old_size_y) {
        this.add_faux_rows(Math.max(size_y - old_size_y, 0));
      }

      var new_grid_data = {
        col: new_col,
        row: wgd.row,
        size_x: size_x,
        size_y: size_y
      };

      this.mutate_widget_in_gridmap($widget, wgd, new_grid_data);

      this.set_dom_grid_height();
      this.set_dom_grid_width();

      if (callback) {
        callback.call(this, new_grid_data.size_x, new_grid_data.size_y);
      }

      return $widget;
    };

    /**
     * Collapse the widget to it's pre-expanded size
     *
     * @method expand_widget
     * @param {HTMLElement} $widget The jQuery wrapped HTMLElement
     *  representing the widget.
     * @param {Function} [callback] Function executed when the widget is collapsed.
     * @return {HTMLElement} Returns $widget.
     */
    fn.collapse_widget = function($widget, callback) {
      var wgd = $widget.coords().grid;
      var size_x = parseInt($widget.attr('pre_expand_sizex'));
      var size_y = parseInt($widget.attr('pre_expand_sizey'));

      var new_col = parseInt($widget.attr('pre_expand_col'));

      var new_grid_data = {
        col: new_col,
        row: wgd.row,
        size_x: size_x,
        size_y: size_y
      };

      this.mutate_widget_in_gridmap($widget, wgd, new_grid_data);

      this.set_dom_grid_height();
      this.set_dom_grid_width();

      if (callback) {
        callback.call(this, new_grid_data.size_x, new_grid_data.size_y);
      }

      return $widget;
    };

    /**
     * Fit the size of a widget to its content (best guess)
     *
     * @method fit_to_content
     * @param $widget  {HTMLElement} $widget The jQuery wrapped HTMLElement
     * @param max_cols {Number} max number of columns a widget can take up
     * @param max_rows {Number} max number of rows a widget can take up
     * @param {Function} [callback] Function executed when the widget is fit to content.
     * @return {HTMLElement} Returns $widget.
     */
    fn.fit_to_content = function($widget, max_cols, max_rows, callback) {
      var wgd = $widget.coords().grid;
      var width = this.$wrapper.width();
      var height = this.$wrapper.height();
      var col_size = this.options.widget_base_dimensions[0] + (2 * this.options.widget_margins[0]);
      var row_size = this.options.widget_base_dimensions[1] + (2 * this.options.widget_margins[1]);
      var best_cols = Math.ceil((width + (2 * this.options.widget_margins[0])) / col_size);
      var best_rows = Math.ceil((height + (2 * this.options.widget_margins[1])) / row_size);

      var new_grid_data = {
        col: wgd.col,
        row: wgd.row,
        size_x: Math.min(max_cols, best_cols),
        size_y: Math.min(max_rows, best_rows)
      };

      this.mutate_widget_in_gridmap($widget, wgd, new_grid_data);

      this.set_dom_grid_height();
      this.set_dom_grid_width();

      if (callback) {
        callback.call(this, new_grid_data.size_x, new_grid_data.size_y);
      }

      return $widget;
    };


    /**
     * Centers widgets in grid
     *
     * @method center_widgets
     */
    fn.center_widgets = debounce(function () {
      var wrapper_width = this.$wrapper.width();
     var col_size;
     if (this.is_responsive()) {
      col_size = this.get_responsive_col_width();
     } else {
      col_size = this.options.widget_base_dimensions[0] + (2 * this.options.widget_margins[0]);
     }
      var col_count = Math.floor(Math.max(Math.floor(wrapper_width / col_size), this.min_col_count) / 2) * 2;

      this.options.min_cols = col_count;
      this.options.max_cols = col_count;
      this.options.extra_cols = 0;
      this.options.max_size_x = col_count;
      this.set_dom_grid_width(col_count);
      this.cols = col_count;

      var col_dif = (col_count - this.prev_col_count) / 2;

      if (col_dif < 0) {
        if (this.get_min_col() > col_dif * -1) {
          this.shift_cols(col_dif);
        } else {
          this.resize_widget_dimensions(this.options);
        }

        setTimeout($.proxy(function () {
          this.resize_widget_dimensions(this.options);
        }, this), 0);

      } else if (col_dif > 0) {
        this.resize_widget_dimensions(this.options);

        setTimeout($.proxy(function () {
          this.shift_cols(col_dif);
        }, this), 0);

      } else {
        this.resize_widget_dimensions(this.options);

        setTimeout($.proxy(function () {
          this.resize_widget_dimensions(this.options);
        }, this), 0);

      }

      this.prev_col_count = col_count;
      return this;
    }, 200);


    fn.get_min_col = function () {
      return Math.min.apply(Math, this.$widgets.map($.proxy(function (key, widget) {
        return this.get_cells_occupied($(widget).coords().grid).cols;
      }, this)).get());
    };


    fn.shift_cols = function (col_dif) {
      var widgets_coords = this.$widgets.map($.proxy(function(i, widget) {
        var $w = $(widget);
        return this.dom_to_coords($w);
      }, this));
      widgets_coords = Gridster.sort_by_row_and_col_asc(widgets_coords);

      widgets_coords.each($.proxy(function(i, widget) {
        var $widget = $(widget.el);
        var wgd = $widget.coords().grid;
        var col = parseInt($widget.attr('data-col'));

        var new_grid_data = {
         col: Math.max(Math.round(col + col_dif), 1),
         row: wgd.row,
          size_x: wgd.size_x,
          size_y: wgd.size_y
        };
        setTimeout($.proxy(function () {
          this.mutate_widget_in_gridmap($widget, wgd, new_grid_data);
        }, this), 0);
      }, this));
    };


    /**
    * Change the dimensions of widgets.
    *
    * @method resize_widget_dimensions
    * @param {Object} [options] An Object with all options you want to
    *        overwrite:
    *    @param {Array} [options.widget_margins] Margin between widgets.
    *     The first index for the horizontal margin (left, right) and
    *     the second for the vertical margin (top, bottom).
    *    @param {Array} [options.widget_base_dimensions] Base widget dimensions
    *     in pixels. The first index for the width and the second for the
    *     height.
    * @return {Class} Returns the instance of the Gridster Class.
    */
    fn.resize_widget_dimensions = function(options) {
        if (options.widget_margins) {
            this.options.widget_margins = options.widget_margins;
        }

        if (options.widget_base_dimensions) {
             this.options.widget_base_dimensions = options.widget_base_dimensions;
        }

        this.min_widget_width  = (this.options.widget_margins[0] * 2) + this.options.widget_base_dimensions[0];
        this.min_widget_height = (this.options.widget_margins[1] * 2) + this.options.widget_base_dimensions[1];

        var serializedGrid = this.serialize();
        this.$widgets.each($.proxy(function(i, widget) {
            var $widget = $(widget);
            this.resize_widget($widget);
        }, this));

        this.generate_grid_and_stylesheet();
        this.get_widgets_from_DOM();
        this.set_dom_grid_height();

        return this;
    };


    /**
    * Mutate widget dimensions and position in the grid map.
    *
    * @method mutate_widget_in_gridmap
    * @param {HTMLElement} $widget The jQuery wrapped HTMLElement
    *  representing the widget to mutate.
    * @param {Object} wgd Current widget grid data (col, row, size_x, size_y).
    * @param {Object} new_wgd New widget grid data.
    * @return {HTMLElement} Returns instance of gridster Class.
    */
    fn.mutate_widget_in_gridmap = function($widget, wgd, new_wgd) {
        var old_size_y = wgd.size_y;

        var old_cells_occupied = this.get_cells_occupied(wgd);
        var new_cells_occupied = this.get_cells_occupied(new_wgd);

        var empty_cols = [];
        $.each(old_cells_occupied.cols, function(i, col) {
            if ($.inArray(col, new_cells_occupied.cols) === -1) {
                empty_cols.push(col);
            }
        });

        var occupied_cols = [];
        $.each(new_cells_occupied.cols, function(i, col) {
            if ($.inArray(col, old_cells_occupied.cols) === -1) {
                occupied_cols.push(col);
            }
        });

        var empty_rows = [];
        $.each(old_cells_occupied.rows, function(i, row) {
            if ($.inArray(row, new_cells_occupied.rows) === -1) {
                empty_rows.push(row);
            }
        });

        var occupied_rows = [];
        $.each(new_cells_occupied.rows, function(i, row) {
            if ($.inArray(row, old_cells_occupied.rows) === -1) {
                occupied_rows.push(row);
            }
        });

        this.remove_from_gridmap(wgd);

        if (occupied_cols.length) {
            var cols_to_empty = [
                new_wgd.col, new_wgd.row, new_wgd.size_x, Math.min(old_size_y, new_wgd.size_y), $widget
            ];
            this.empty_cells.apply(this, cols_to_empty);
        }

        if (occupied_rows.length) {
            var rows_to_empty = [new_wgd.col, new_wgd.row, new_wgd.size_x, new_wgd.size_y, $widget];
            this.empty_cells.apply(this, rows_to_empty);
        }

        // not the same that wgd = new_wgd;
        wgd.col = new_wgd.col;
        wgd.row = new_wgd.row;
        wgd.size_x = new_wgd.size_x;
        wgd.size_y = new_wgd.size_y;

        this.add_to_gridmap(new_wgd, $widget);

        $widget.removeClass('player-revert');

        //update coords instance attributes
        $widget.data('coords').update({
            width: (new_wgd.size_x * (this.is_responsive() ? this.get_responsive_col_width() : this.options.widget_base_dimensions[0]) +
                ((new_wgd.size_x - 1) * this.options.widget_margins[0])),
            height: (new_wgd.size_y * this.options.widget_base_dimensions[1] +
                ((new_wgd.size_y - 1) * this.options.widget_margins[1]))
        });

        $widget.attr({
            'data-col': new_wgd.col,
            'data-row': new_wgd.row,
            'data-sizex': new_wgd.size_x,
            'data-sizey': new_wgd.size_y
        });

        if (empty_cols.length) {
            var cols_to_remove_holes = [
                empty_cols[0], new_wgd.row,
                empty_cols[empty_cols.length - 1] - empty_cols[0] + 1,
                Math.min(old_size_y, new_wgd.size_y),
                $widget
            ];

            this.remove_empty_cells.apply(this, cols_to_remove_holes);
        }

        if (empty_rows.length) {
            var rows_to_remove_holes = [
                new_wgd.col, new_wgd.row, new_wgd.size_x, new_wgd.size_y, $widget
            ];
            this.remove_empty_cells.apply(this, rows_to_remove_holes);
        }

        this.move_widget_up($widget);

        return this;
    };


    /**
    * Move down widgets in cells represented by the arguments col, row, size_x,
    * size_y
    *
    * @method empty_cells
    * @param {Number} col The column where the group of cells begin.
    * @param {Number} row The row where the group of cells begin.
    * @param {Number} size_x The number of columns that the group of cells
    * occupy.
    * @param {Number} size_y The number of rows that the group of cells
    * occupy.
    * @param {HTMLElement} $exclude Exclude widgets from being moved.
    * @return {Class} Returns the instance of the Gridster Class.
    */
    fn.empty_cells = function(col, row, size_x, size_y, $exclude) {
        var $nexts = this.widgets_below({
                col: col,
                row: row - size_y,
                size_x: size_x,
                size_y: size_y
            });

        $nexts.not($exclude).each($.proxy(function(i, w) {
            var $w = $( w ),
                wgd = $w.coords().grid;
            if ( !(wgd.row <= (row + size_y - 1))) { return; }
            var diff =  (row + size_y) - wgd.row;
            this.move_widget_down($w, diff);
        }, this));

        this.set_dom_grid_height();

        return this;
    };


    /**
    * Move up widgets below cells represented by the arguments col, row, size_x,
    * size_y.
    *
    * @method remove_empty_cells
    * @param {Number} col The column where the group of cells begin.
    * @param {Number} row The row where the group of cells begin.
    * @param {Number} size_x The number of columns that the group of cells
    * occupy.
    * @param {Number} size_y The number of rows that the group of cells
    * occupy.
    * @param {HTMLElement} exclude Exclude widgets from being moved.
    * @return {Class} Returns the instance of the Gridster Class.
    */
    fn.remove_empty_cells = function(col, row, size_x, size_y, exclude) {
        var $nexts = this.widgets_below({
            col: col,
            row: row,
            size_x: size_x,
            size_y: size_y
        });

        $nexts.not(exclude).each($.proxy(function(i, widget) {
            this.move_widget_up( $(widget), size_y );
        }, this));

        this.set_dom_grid_height();

        return this;
    };


    /**
    * Get the most left column below to add a new widget.
    *
    * @method next_position
    * @param {Number} size_x The nº of rows the widget occupies horizontally.
    * @param {Number} size_y The nº of columns the widget occupies vertically.
    * @return {Object} Returns a grid coords object representing the future
    *  widget coords.
    */
    fn.next_position = function(size_x, size_y) {
        size_x || (size_x = 1);
        size_y || (size_y = 1);
        var ga = this.gridmap;
        var cols_l = ga.length;
        var valid_pos = [];
        var rows_l;

        for (var c = 1; c < cols_l; c++) {
            rows_l = ga[c].length;
            for (var r = 1; r <= rows_l; r++) {
                var can_move_to = this.can_move_to({
                    size_x: size_x,
                    size_y: size_y
                }, c, r);

                if (can_move_to) {
                    valid_pos.push({
                        col: c,
                        row: r,
                        size_y: size_y,
                        size_x: size_x
                    });
                }
            }
        }

        if (valid_pos.length) {
            return Gridster.sort_by_row_and_col_asc(valid_pos)[0];
        }
        return false;
    };


    /**
    * Remove a widget from the grid.
    *
    * @method remove_widget
    * @param {HTMLElement} el The jQuery wrapped HTMLElement you want to remove.
    * @param {Boolean|Function} silent If true, widgets below the removed one
    * will not move up. If a Function is passed it will be used as callback.
    * @param {Function} callback Function executed when the widget is removed.
    * @return {Class} Returns the instance of the Gridster Class.
    */
    fn.remove_widget = function(el, silent, callback) {
        var $el = el instanceof $ ? el : $(el);
        var wgd = $el.coords().grid;

        // if silent is a function assume it's a callback
        if ($.isFunction(silent)) {
            callback = silent;
            silent = false;
        }

        this.cells_occupied_by_placeholder = {};
        this.$widgets = this.$widgets.not($el);

        var $nexts = this.widgets_below($el);

        this.remove_from_gridmap(wgd);

        $el.fadeOut($.proxy(function() {
            $el.remove();

            if (!silent) {
                $nexts.each($.proxy(function(i, widget) {
                    this.move_widget_up( $(widget), wgd.size_y );
                }, this));
            }

            this.set_dom_grid_height();

            if (callback) {
                callback.call(this, el);
            }
        }, this));

        return this;
    };


    /**
    * Remove all widgets from the grid.
    *
    * @method remove_all_widgets
    * @param {Function} callback Function executed for each widget removed.
    * @return {Class} Returns the instance of the Gridster Class.
    */
    fn.remove_all_widgets = function(callback) {
        this.$widgets.each($.proxy(function(i, el){
              this.remove_widget(el, true, callback);
        }, this));

        return this;
    };


    /**
    * Returns a serialized array of the widgets in the grid.
    *
    * @method serialize
    * @param {HTMLElement} [$widgets] The collection of jQuery wrapped
    *  HTMLElements you want to serialize. If no argument is passed all widgets
    *  will be serialized.
    * @return {Array} Returns an Array of Objects with the data specified in
    *  the serialize_params option.
    */
    fn.serialize = function($widgets) {
        $widgets || ($widgets = this.$widgets);

        return $widgets.map($.proxy(function(i, widget) {
            var $w = $(widget);
            return this.options.serialize_params($w, $w.coords().grid);
        }, this)).get();
    };


    /**
    * Returns a serialized array of the widgets that have changed their
    *  position.
    *
    * @method serialize_changed
    * @return {Array} Returns an Array of Objects with the data specified in
    *  the serialize_params option.
    */
    fn.serialize_changed = function() {
        return this.serialize(this.$changed);
    };


    /**
    * Convert widgets from DOM elements to "widget grid data" Objects.
    *
    * @method dom_to_coords
    * @param {HTMLElement} $widget The widget to be converted.
    */
    fn.dom_to_coords = function($widget) {
        return {
            'col': parseInt($widget.attr('data-col'), 10),
            'row': parseInt($widget.attr('data-row'), 10),
            'size_x': parseInt($widget.attr('data-sizex'), 10) || 1,
            'size_y': parseInt($widget.attr('data-sizey'), 10) || 1,
            'max_size_x': parseInt($widget.attr('data-max-sizex'), 10) || false,
            'max_size_y': parseInt($widget.attr('data-max-sizey'), 10) || false,
            'min_size_x': parseInt($widget.attr('data-min-sizex'), 10) || false,
            'min_size_y': parseInt($widget.attr('data-min-sizey'), 10) || false,
            'el': $widget
        };
    };


    /**
    * Creates the grid coords object representing the widget an add it to the
    * mapped array of positions.
    *
    * @method register_widget
    * @param {HTMLElement|Object} $el jQuery wrapped HTMLElement representing
    *  the widget, or an "widget grid data" Object with (col, row, el ...).
    * @return {Boolean} Returns true if the widget final position is different
    *  than the original.
    */
    fn.register_widget = function($el) {
        var isDOM = $el instanceof $;
        var wgd = isDOM ? this.dom_to_coords($el) : $el;
        var posChanged = false;
        isDOM || ($el = wgd.el);

        var empty_upper_row = this.can_go_widget_up(wgd);
        if (empty_upper_row) {
            wgd.row = empty_upper_row;
            $el.attr('data-row', empty_upper_row);
            this.$el.trigger('gridster:positionchanged', [wgd]);
            posChanged = true;
        }

        if (this.options.avoid_overlapped_widgets &&
            !this.can_move_to(
             {size_x: wgd.size_x, size_y: wgd.size_y}, wgd.col, wgd.row)
        ) {
            $.extend(wgd, this.next_position(wgd.size_x, wgd.size_y));
            $el.attr({
                'data-col': wgd.col,
                'data-row': wgd.row,
                'data-sizex': wgd.size_x,
                'data-sizey': wgd.size_y
            });
            posChanged = true;
        }

        // attach Coord object to player data-coord attribute
        $el.data('coords', $el.coords());
        // Extend Coord object with grid position info
        $el.data('coords').grid = wgd;

        this.add_to_gridmap(wgd, $el);

        this.options.resize.enabled && this.add_resize_handle($el);

        return posChanged;
    };


    /**
    * Update in the mapped array of positions the value of cells represented by
    * the grid coords object passed in the `grid_data` param.
    *
    * @param {Object} grid_data The grid coords object representing the cells
    *  to update in the mapped array.
    * @param {HTMLElement|Boolean} value Pass `false` or the jQuery wrapped
    *  HTMLElement, depends if you want to delete an existing position or add
    *  a new one.
    * @method update_widget_position
    * @return {Class} Returns the instance of the Gridster Class.
    */
    fn.update_widget_position = function(grid_data, value) {
        this.for_each_cell_occupied(grid_data, function(col, row) {
            if (!this.gridmap[col]) { return this; }
            this.gridmap[col][row] = value;
        });
        return this;
    };


    /**
    * Update the width and height for a widgets coordinate data.
    *
    * @param {HTMLElement} $widget The widget to update.
    * @param width The new width for this widget.
    * @param height The new height for this widget.
    * @method update_widget_dimensions
    * @return {Class} Returns the instance of the Gridster Class.
    */
    fn.update_widget_dimensions = function($widget, width, height) {
        $widget.data('coords').update({
            width: width,
            height: height
        });
        return this;
    };


    /**
    * Update dimensions for all widgets in the grid.
    *
    * @method update_widgets_dimensions
    * @return {Class} Returns the instance of the Gridster Class.
    */
    fn.update_widgets_dimensions = function() {
        $.each(this.$widgets, $.proxy(function(idx, widget) {
            var wgd = $(widget).coords().grid;
            var width = (wgd.size_x * (this.is_responsive() ? this.get_responsive_col_width() : this.options.widget_base_dimensions[0]) +
            ((wgd.size_x - 1) * this.options.widget_margins[0]));

            var height = (wgd.size_y * this.options.widget_base_dimensions[1] +
            ((wgd.size_y - 1) * this.options.widget_margins[1]));

            this.update_widget_dimensions($(widget), width, height);
        }, this));
        return this;
    };


    /**
    * Remove a widget from the mapped array of positions.
    *
    * @method remove_from_gridmap
    * @param {Object} grid_data The grid coords object representing the cells
    *  to update in the mapped array.
    * @return {Class} Returns the instance of the Gridster Class.
    */
    fn.remove_from_gridmap = function(grid_data) {
        return this.update_widget_position(grid_data, false);
    };


    /**
    * Add a widget to the mapped array of positions.
    *
    * @method add_to_gridmap
    * @param {Object} grid_data The grid coords object representing the cells
    *  to update in the mapped array.
    * @param {HTMLElement|Boolean} value The value to set in the specified
    *  position .
    * @return {Class} Returns the instance of the Gridster Class.
    */
    fn.add_to_gridmap = function(grid_data, value) {
        this.update_widget_position(grid_data, value || grid_data.el);

        if (grid_data.el) {
            var $widgets = this.widgets_below(grid_data.el);
            $widgets.each($.proxy(function(i, widget) {
                this.move_widget_up( $(widget));
            }, this));
        }
    };


    /**
    * Make widgets draggable.
    *
    * @uses Draggable
    * @method draggable
    * @return {Class} Returns the instance of the Gridster Class.
    */
    fn.draggable = function() {
        var self = this;
        var draggable_options = $.extend(true, {}, this.options.draggable, {
            offset_left: this.options.widget_margins[0],
            offset_top: this.options.widget_margins[1],
            container_width: (this.cols * this.min_widget_width) + ((this.cols + 1) * this.options.widget_margins[0]),
            limit: true,
            start: function(event, ui) {
                self.$widgets.filter('.player-revert')
                    .removeClass('player-revert');

                self.$player = $(this);
                self.$helper = $(ui.$helper);

                self.helper = !self.$helper.is(self.$player);

                self.on_start_drag.call(self, event, ui);
                self.$el.trigger('gridster:dragstart');
            },
            stop: function(event, ui) {
                self.on_stop_drag.call(self, event, ui);
                self.$el.trigger('gridster:dragstop');
            },
            drag: throttle(function(event, ui) {
                self.on_drag.call(self, event, ui);
                self.$el.trigger('gridster:drag');
            }, 60)
          });

        this.drag_api = this.$el.gridDraggable(draggable_options);
        return this;
    };


    /**
    * Bind resize events to get resize working.
    *
    * @method resizable
    * @return {Class} Returns instance of gridster Class.
    */
    fn.resizable = function() {
        this.resize_api = this.$el.gridDraggable({
            items: '.' + this.options.resize.handle_class,
            offset_left: this.options.widget_margins[0],
            container_width: this.container_width,
            move_element: false,
            resize: true,
            limit: this.options.autogrow_cols ? false : true,
            scroll_container: this.options.scroll_container,
            start: $.proxy(this.on_start_resize, this),
            stop: $.proxy(function(event, ui) {
                delay($.proxy(function() {
                    this.on_stop_resize(event, ui);
                }, this), 120);
            }, this),
            drag: throttle($.proxy(this.on_resize, this), 60)
        });

        return this;
    };


    /**
    * Setup things required for resizing. Like build templates for drag handles.
    *
    * @method setup_resize
    * @return {Class} Returns instance of gridster Class.
    */
    fn.setup_resize = function() {
        this.resize_handle_class = this.options.resize.handle_class;
        var axes = this.options.resize.axes;
        var handle_tpl = '<span class="' + this.resize_handle_class + ' ' +
            this.resize_handle_class + '-{type}" />';

        this.resize_handle_tpl = $.map(axes, function(type) {
            return handle_tpl.replace('{type}', type);
        }).join('');

        if ($.isArray(this.options.draggable.ignore_dragging)) {
            this.options.draggable.ignore_dragging.push(
                '.' + this.resize_handle_class);
        }

        return this;
    };


    /**
    * This function is executed when the player begins to be dragged.
    *
    * @method on_start_drag
    * @param {Event} event The original browser event
    * @param {Object} ui A prepared ui object with useful drag-related data
    */
    fn.on_start_drag = function(event, ui) {
        this.$helper.add(this.$player).add(this.$wrapper).addClass('dragging');

        this.highest_col = this.get_highest_occupied_cell().col;

        this.$player.addClass('player');
        this.player_grid_data = this.$player.coords().grid;
        this.placeholder_grid_data = $.extend({}, this.player_grid_data);

        this.set_dom_grid_height(this.$el.height() +
            (this.player_grid_data.size_y * this.min_widget_height));

        this.set_dom_grid_width(this.cols);

        var pgd_sizex = this.player_grid_data.size_x;
        var cols_diff = this.cols - this.highest_col;

        if (this.options.autogrow_cols && cols_diff <= pgd_sizex) {
            this.add_faux_cols(Math.min(pgd_sizex - cols_diff, 1));
        }

        var colliders = this.faux_grid;
        var coords = this.$player.data('coords').coords;

        this.cells_occupied_by_player = this.get_cells_occupied(
            this.player_grid_data);
        this.cells_occupied_by_placeholder = this.get_cells_occupied(
            this.placeholder_grid_data);

        this.last_cols = [];
        this.last_rows = [];

        // see jquery.collision.js
        this.collision_api = this.$helper.collision(
            colliders, this.options.collision);

        this.$preview_holder = $('<' + this.$player.get(0).tagName + ' />', {
              'class': 'preview-holder',
              'data-row': this.$player.attr('data-row'),
              'data-col': this.$player.attr('data-col'),
              css: {
                  width: coords.width,
                  height: coords.height
              }
        }).appendTo(this.$el);

        if (this.options.draggable.start) {
          this.options.draggable.start.call(this, event, ui);
        }
    };


    /**
    * This function is executed when the player is being dragged.
    *
    * @method on_drag
    * @param {Event} event The original browser event
    * @param {Object} ui A prepared ui object with useful drag-related data
    */
    fn.on_drag = function(event, ui) {
        //break if dragstop has been fired
        if (this.$player === null) {
            return false;
        }

        var abs_offset = {
            left: ui.position.left + this.baseX,
            top: ui.position.top + this.baseY
        };

        // auto grow cols
        if (this.options.autogrow_cols) {
            var prcol = this.placeholder_grid_data.col +
                this.placeholder_grid_data.size_x - 1;

            // "- 1" due to adding at least 1 column in on_start_drag
            if (prcol >= this.cols - 1 && this.options.max_cols >= this.cols + 1) {
                this.add_faux_cols(1);
                this.set_dom_grid_width(this.cols + 1);
                this.drag_api.set_limits((this.cols * this.min_widget_width) + ((this.cols + 1) * this.options.widget_margins[0]));
            }

            this.collision_api.set_colliders(this.faux_grid);
        }

        this.colliders_data = this.collision_api.get_closest_colliders(
            abs_offset);

        this.on_overlapped_column_change(
            this.on_start_overlapping_column, this.on_stop_overlapping_column);

        this.on_overlapped_row_change(
            this.on_start_overlapping_row, this.on_stop_overlapping_row);


        if (this.helper && this.$player) {
            this.$player.css({
                'left': ui.position.left,
                'top': ui.position.top
            });
        }

        if (this.options.draggable.drag) {
            this.options.draggable.drag.call(this, event, ui);
        }
    };


    /**
    * This function is executed when the player stops being dragged.
    *
    * @method on_stop_drag
    * @param {Event} event The original browser event
    * @param {Object} ui A prepared ui object with useful drag-related data
    */
    fn.on_stop_drag = function(event, ui) {
        this.$helper.add(this.$player).add(this.$wrapper)
            .removeClass('dragging');

        ui.position.left = ui.position.left + this.baseX;
        ui.position.top = ui.position.top + this.baseY;
        this.colliders_data = this.collision_api.get_closest_colliders(
            ui.position);

        this.on_overlapped_column_change(
            this.on_start_overlapping_column,
            this.on_stop_overlapping_column
        );

        this.on_overlapped_row_change(
            this.on_start_overlapping_row,
            this.on_stop_overlapping_row
        );

        this.$player.addClass('player-revert').removeClass('player')
            .attr({
                'data-col': this.placeholder_grid_data.col,
                'data-row': this.placeholder_grid_data.row
            }).css({
                'left': '',
                'top': ''
            });

        this.$changed = this.$changed.add(this.$player);

        this.cells_occupied_by_player = this.get_cells_occupied(
            this.placeholder_grid_data);
        this.set_cells_player_occupies(
            this.placeholder_grid_data.col, this.placeholder_grid_data.row);

        this.$player.coords().grid.row = this.placeholder_grid_data.row;
        this.$player.coords().grid.col = this.placeholder_grid_data.col;

        if (this.options.draggable.stop) {
          this.options.draggable.stop.call(this, event, ui);
        }

        this.$preview_holder.remove();

        this.$player = null;
        this.$helper = null;
        this.placeholder_grid_data = {};
        this.player_grid_data = {};
        this.cells_occupied_by_placeholder = {};
        this.cells_occupied_by_player = {};

        this.set_dom_grid_height();
        this.set_dom_grid_width();

        if (this.options.autogrow_cols) {
            this.drag_api.set_limits((this.cols * this.min_widget_width) + ((this.cols + 1) * this.options.widget_margins[0]));
        }
    };


    /**
    * This function is executed every time a widget starts to be resized.
    *
    * @method on_start_resize
    * @param {Event} event The original browser event
    * @param {Object} ui A prepared ui object with useful drag-related data
    */
    fn.on_start_resize = function(event, ui) {
        this.$resized_widget = ui.$player.closest('.gs-w');
        this.resize_coords = this.$resized_widget.coords();
        this.resize_wgd = this.resize_coords.grid;
        this.resize_initial_width = this.resize_coords.coords.width;
        this.resize_initial_height = this.resize_coords.coords.height;
        this.resize_initial_sizex = this.resize_coords.grid.size_x;
        this.resize_initial_sizey = this.resize_coords.grid.size_y;
        this.resize_initial_col = this.resize_coords.grid.col;
        this.resize_last_sizex = this.resize_initial_sizex;
        this.resize_last_sizey = this.resize_initial_sizey;

        this.resize_max_size_x = Math.min(this.resize_wgd.max_size_x ||
            this.options.resize.max_size[0],
            this.options.max_cols - this.resize_initial_col + 1);
        this.resize_max_size_y = this.resize_wgd.max_size_y ||
            this.options.resize.max_size[1];

        this.resize_min_size_x = (this.resize_wgd.min_size_x ||
            this.options.resize.min_size[0] || 1);
        this.resize_min_size_y = (this.resize_wgd.min_size_y ||
            this.options.resize.min_size[1] || 1);

        this.resize_initial_last_col = this.get_highest_occupied_cell().col;

        this.set_dom_grid_width(this.cols);

        this.resize_dir = {
            right: ui.$player.is('.' + this.resize_handle_class + '-x'),
            bottom: ui.$player.is('.' + this.resize_handle_class + '-y')
        };

        if(!this.is_responsive()) {
          this.$resized_widget.css({
            'min-width': this.options.widget_base_dimensions[0],
            'min-height': this.options.widget_base_dimensions[1]
          });
        }

        var nodeName = this.$resized_widget.get(0).tagName;
        this.$resize_preview_holder = $('<' + nodeName + ' />', {
              'class': 'preview-holder resize-preview-holder',
              'data-row': this.$resized_widget.attr('data-row'),
              'data-col': this.$resized_widget.attr('data-col'),
              'css': {
                  'width': this.resize_initial_width,
                  'height': this.resize_initial_height
              }
        }).appendTo(this.$el);

        this.$resized_widget.addClass('resizing');

		if (this.options.resize.start) {
            this.options.resize.start.call(this, event, ui, this.$resized_widget);
        }

        this.$el.trigger('gridster:resizestart');
    };


    /**
    * This function is executed every time a widget stops being resized.
    *
    * @method on_stop_resize
    * @param {Event} event The original browser event
    * @param {Object} ui A prepared ui object with useful drag-related data
    */
    fn.on_stop_resize = function(event, ui) {
        this.$resized_widget
            .removeClass('resizing')
            .css({
                'width': '',
                'height': '',
                'min-width': '',
                'min-height': ''
            });

        delay($.proxy(function() {
            this.$resize_preview_holder
                .remove()
                .css({
                    'min-width': '',
                    'min-height': ''
                });

            if (this.options.resize.stop) {
                this.options.resize.stop.call(this, event, ui, this.$resized_widget);
            }

            this.$el.trigger('gridster:resizestop');
        }, this), 300);

        this.set_dom_grid_width();

        if (this.options.autogrow_cols) {
            this.drag_api.set_limits(this.cols * this.min_widget_width);
        }
    };


    /**
    * This function is executed when a widget is being resized.
    *
    * @method on_resize
    * @param {Event} event The original browser event
    * @param {Object} ui A prepared ui object with useful drag-related data
    */
    fn.on_resize = function(event, ui) {
        var rel_x = (ui.pointer.diff_left);
        var rel_y = (ui.pointer.diff_top);
        var wbd_x = this.is_responsive() ? this.get_responsive_col_width() : this.options.widget_base_dimensions[0];
        var wbd_y = this.options.widget_base_dimensions[1];
        var margin_x = this.options.widget_margins[0];
        var margin_y = this.options.widget_margins[1];
        var max_size_x = this.resize_max_size_x;
        var min_size_x = this.resize_min_size_x;
        var max_size_y = this.resize_max_size_y;
        var min_size_y = this.resize_min_size_y;
        var autogrow = this.options.autogrow_cols;
        var width;

        var inc_units_x = Math.ceil((rel_x / (wbd_x + margin_x * 2)) - 0.2);
        var inc_units_y = Math.ceil((rel_y / (wbd_y + margin_y * 2)) - 0.2);

        var size_x = Math.max(1, this.resize_initial_sizex + inc_units_x);
        var size_y = Math.max(1, this.resize_initial_sizey + inc_units_y);

        // Max number of cols this widget can be in width
        var max_cols = Math.floor((this.container_width / this.min_widget_width) - this.resize_initial_col + 1);

        var limit_width = (max_cols * this.min_widget_width) + ((max_cols - 1) * margin_x);

        size_x = Math.max(Math.min(size_x, max_size_x), min_size_x);
        size_x = Math.min(max_cols, size_x);
        width = (max_size_x * wbd_x) + ((size_x - 1) * margin_x );
        max_width = Math.min(width, limit_width);
        min_width = (min_size_x * wbd_x) + ((size_x - 1) * margin_x);

        size_y = Math.max(Math.min(size_y, max_size_y), min_size_y);
        max_height = (max_size_y * wbd_y) + ((size_y - 1) * margin_y);
        min_height = (min_size_y * wbd_y) + ((size_y - 1) * margin_y);

        if (this.resize_dir.right) {
            size_y = this.resize_initial_sizey;
        } else if (this.resize_dir.bottom) {
            size_x = this.resize_initial_sizex;
        }

        if (autogrow) {
            var last_widget_col = this.resize_initial_col + size_x - 1;
            if (autogrow && this.resize_initial_last_col <= last_widget_col) {
                this.set_dom_grid_width(Math.max(last_widget_col + 1, this.cols));

                if (this.cols < last_widget_col) {
                    this.add_faux_cols(last_widget_col - this.cols);
                }
            }
        }

        var css_props = {};
        !this.resize_dir.bottom && (css_props.width = Math.max(Math.min(
            this.resize_initial_width + rel_x, max_width), min_width));
        !this.resize_dir.right && (css_props.height = Math.max(Math.min(
            this.resize_initial_height + rel_y, max_height), min_height));

        this.$resized_widget.css(css_props);

        if (size_x !== this.resize_last_sizex ||
            size_y !== this.resize_last_sizey) {

            this.resize_widget(this.$resized_widget, size_x, size_y, false);
            this.set_dom_grid_width(this.cols);

            this.$resize_preview_holder.css({
                'width': '',
                'height': ''
            }).attr({
                'data-row': this.$resized_widget.attr('data-row'),
                'data-sizex': size_x,
                'data-sizey': size_y
            });
        }

        if (this.options.resize.resize) {
            this.options.resize.resize.call(this, event, ui, this.$resized_widget);
        }

        this.$el.trigger('gridster:resize');

        this.resize_last_sizex = size_x;
        this.resize_last_sizey = size_y;
    };


    /**
    * Executes the callbacks passed as arguments when a column begins to be
    * overlapped or stops being overlapped.
    *
    * @param {Function} start_callback Function executed when a new column
    *  begins to be overlapped. The column is passed as first argument.
    * @param {Function} stop_callback Function executed when a column stops
    *  being overlapped. The column is passed as first argument.
    * @method on_overlapped_column_change
    * @return {Class} Returns the instance of the Gridster Class.
    */
    fn.on_overlapped_column_change = function(start_callback, stop_callback) {
        if (!this.colliders_data.length) {
            return this;
        }
        var cols = this.get_targeted_columns(
            this.colliders_data[0].el.data.col);

        var last_n_cols = this.last_cols.length;
        var n_cols = cols.length;
        var i;

        for (i = 0; i < n_cols; i++) {
            if ($.inArray(cols[i], this.last_cols) === -1) {
                (start_callback || $.noop).call(this, cols[i]);
            }
        }

        for (i = 0; i< last_n_cols; i++) {
            if ($.inArray(this.last_cols[i], cols) === -1) {
                (stop_callback || $.noop).call(this, this.last_cols[i]);
            }
        }

        this.last_cols = cols;

        return this;
    };


    /**
    * Executes the callbacks passed as arguments when a row starts to be
    * overlapped or stops being overlapped.
    *
    * @param {Function} start_callback Function executed when a new row begins
    *  to be overlapped. The row is passed as first argument.
    * @param {Function} end_callback Function executed when a row stops being
    *  overlapped. The row is passed as first argument.
    * @method on_overlapped_row_change
    * @return {Class} Returns the instance of the Gridster Class.
    */
    fn.on_overlapped_row_change = function(start_callback, end_callback) {
        if (!this.colliders_data.length) {
            return this;
        }
        var rows = this.get_targeted_rows(this.colliders_data[0].el.data.row);
        var last_n_rows = this.last_rows.length;
        var n_rows = rows.length;
        var i;

        for (i = 0; i < n_rows; i++) {
            if ($.inArray(rows[i], this.last_rows) === -1) {
                (start_callback || $.noop).call(this, rows[i]);
            }
        }

        for (i = 0; i < last_n_rows; i++) {
            if ($.inArray(this.last_rows[i], rows) === -1) {
                (end_callback || $.noop).call(this, this.last_rows[i]);
            }
        }

        this.last_rows = rows;
    };


    /**
    * Sets the current position of the player
    *
    * @param {Number} col
    * @param {Number} row
    * @param {Boolean} no_player
    * @method set_player
    * @return {object}
    */
    fn.set_player = function(col, row, no_player) {
        var self = this;
        if (!no_player) {
            this.empty_cells_player_occupies();
        }
        var cell = !no_player ? self.colliders_data[0].el.data : {col: col};
        var to_col = cell.col;
        var to_row = row || cell.row;

        this.player_grid_data = {
            col: to_col,
            row: to_row,
            size_y : this.player_grid_data.size_y,
            size_x : this.player_grid_data.size_x
        };

        this.cells_occupied_by_player = this.get_cells_occupied(
            this.player_grid_data);

        var $overlapped_widgets = this.get_widgets_overlapped(
            this.player_grid_data);

<<<<<<< HEAD
        var constraints = this.widgets_constraints($overlapped_widgets);

        this.manage_movements(constraints.can_go_up, to_col, to_row);
        this.manage_movements(constraints.can_not_go_up, to_col, to_row);
=======
        var player_size_y = this.player_grid_data.size_y;
        var player_size_x = this.player_grid_data.size_x;
        var placeholder_cells = this.cells_occupied_by_placeholder;
        var $gr = this;

        
        //Queue Swaps
        $overlapped_widgets.each($.proxy(function(i, w){
            var $w = $(w);
            var wgd = $w.coords().grid;
            var outside_col = placeholder_cells.cols[0]+player_size_x-1;
            var outside_row = placeholder_cells.rows[0]+player_size_y-1;
            if ($w.hasClass($gr.options.static_class)){
                //next iteration
                return true;
            }
            if(wgd.size_x <= player_size_x && wgd.size_y <= player_size_y){
                if(!$gr.is_swap_occupied(placeholder_cells.cols[0], wgd.row, wgd.size_x, wgd.size_y) && !$gr.is_player_in(placeholder_cells.cols[0], wgd.row) && !$gr.is_in_queue(placeholder_cells.cols[0], wgd.row, $w)){
                    swap = $gr.queue_widget(placeholder_cells.cols[0], wgd.row, $w);
                }
                else if(!$gr.is_swap_occupied(outside_col, wgd.row, wgd.size_x, wgd.size_y) && !$gr.is_player_in(outside_col, wgd.row) && !$gr.is_in_queue(outside_col, wgd.row, $w)){
                    swap = $gr.queue_widget(outside_col, wgd.row, $w);
                }
                else if(!$gr.is_swap_occupied(wgd.col, placeholder_cells.rows[0], wgd.size_x, wgd.size_y) && !$gr.is_player_in(wgd.col, placeholder_cells.rows[0]) && !$gr.is_in_queue(wgd.col, placeholder_cells.rows[0], $w)){
                    swap = $gr.queue_widget(wgd.col, placeholder_cells.rows[0], $w);
                }
                else if(!$gr.is_swap_occupied(wgd.col, outside_row, wgd.size_x, wgd.size_y) && !$gr.is_player_in(wgd.col, outside_row) && !$gr.is_in_queue(wgd.col, outside_row, $w)){
                    swap = $gr.queue_widget(wgd.col, outside_row, $w);
                }
                else if(!$gr.is_swap_occupied(placeholder_cells.cols[0],placeholder_cells.rows[0], wgd.size_x, wgd.size_y) && !$gr.is_player_in(placeholder_cells.cols[0],placeholder_cells.rows[0]) && !$gr.is_in_queue(placeholder_cells.cols[0],placeholder_cells.rows[0], $w)){
                    swap = $gr.queue_widget(placeholder_cells.cols[0], placeholder_cells.rows[0], $w);
                } else {
                        //in one last attempt we check for any other empty spaces
                        for (var c = 0; c < player_size_x; c++){
                            for (var r = 0; r < player_size_y; r++){
                                var colc = placeholder_cells.cols[0]+c;
                                var rowc = placeholder_cells.rows[0]+r;
                                if (!$gr.is_swap_occupied(colc,rowc, wgd.size_x, wgd.size_y) && !$gr.is_player_in(colc,rowc) && !$gr.is_in_queue(colc, rowc, $w)){
                                    swap = $gr.queue_widget(colc, rowc, $w);
                                    c = player_size_x;
                                    break;
                                }
                            }
                        }

                    }
            } else if ($gr.options.shift_larger_widgets_down && !swap) {
                $overlapped_widgets.each($.proxy(function(i, w){
                    var $w = $(w);
                    var wgd = $w.coords().grid;

                    if($gr.can_go_down($w)){
                        $gr.move_widget_down($w, $gr.player_grid_data.size_y);
                        $gr.set_placeholder(to_col, to_row);
                    }
                }));
            }

            $gr.clean_up_changed();
        }));


        /* To show queued items in console
        for(var key in this.w_queue){
            console.log("key " +key);
            console.log(this.w_queue[key]);
        }
        */

        //Move queued widgets
        if(swap && this.can_placeholder_be_set(to_col, to_row, player_size_x, player_size_y)){
            for(var key in this.w_queue){
                var col = parseInt(key.split("_")[0]);
                var row = parseInt(key.split("_")[1]);
                if (this.w_queue[key] != "full"){
                    this.new_move_widget_to(this.w_queue[key], col, row);
                }
            }
            this.set_placeholder(to_col, to_row);
        }
>>>>>>> 6eb52101

        /* if there is not widgets overlapping in the new player position,
         * update the new placeholder position. */
        if (!$overlapped_widgets.length) {
            var pp = this.can_go_player_up(this.player_grid_data);
            if (pp !== false) {
                to_row = pp;
            }
            this.set_placeholder(to_col, to_row);
        }

        return {
            col: to_col,
            row: to_row
        };
    };


    /**
    * See which of the widgets in the $widgets param collection can go to
    * a upper row and which not.
    *
    * @method widgets_contraints
    * @param {jQuery} $widgets A jQuery wrapped collection of
    * HTMLElements.
    * @return {object} Returns a literal Object with two keys: `can_go_up` &
    * `can_not_go_up`. Each contains a set of HTMLElements.
    */
    fn.widgets_constraints = function($widgets) {
        var $widgets_can_go_up = $([]);
        var $widgets_can_not_go_up;
        var wgd_can_go_up = [];
        var wgd_can_not_go_up = [];

        $widgets.each($.proxy(function(i, w) {
            var $w = $(w);
            var wgd = $w.coords().grid;
            if (this.can_go_widget_up(wgd)) {
                $widgets_can_go_up = $widgets_can_go_up.add($w);
                wgd_can_go_up.push(wgd);
            } else {
                wgd_can_not_go_up.push(wgd);
            }
        }, this));

        $widgets_can_not_go_up = $widgets.not($widgets_can_go_up);

        return {
            can_go_up: Gridster.sort_by_row_asc(wgd_can_go_up),
            can_not_go_up: Gridster.sort_by_row_desc(wgd_can_not_go_up)
        };
    };


    /**
    * Sorts an Array of grid coords objects (representing the grid coords of
    * each widget) in descending way.

    * Depreciated.
    *
    * @method manage_movements
    * @param {jQuery} $widgets A jQuery collection of HTMLElements
    *  representing the widgets you want to move.
    * @param {Number} to_col The column to which we want to move the widgets.
    * @param {Number} to_row The row to which we want to move the widgets.
    * @return {Class} Returns the instance of the Gridster Class.
    */
    fn.manage_movements = function($widgets, to_col, to_row) {
        $.each($widgets, $.proxy(function(i, w) {
            var wgd = w;
            var $w = wgd.el;

            var can_go_widget_up = this.can_go_widget_up(wgd);

            if (can_go_widget_up) {
                //target CAN go up
                //so move widget up
                this.move_widget_to($w, can_go_widget_up);
                this.set_placeholder(to_col, can_go_widget_up + wgd.size_y);

            } else {
                //target can't go up
                var can_go_player_up = this.can_go_player_up(
                    this.player_grid_data);

                if (!can_go_player_up) {
                    // target can't go up
                    // player cant't go up
                    // so we need to move widget down to a position that dont
                    // overlaps player
                    var y = (to_row + this.player_grid_data.size_y) - wgd.row;
                    if (this.can_go_down($w)){
                        console.log("In Move Down!")
                        this.move_widget_down($w, y);
                        this.set_placeholder(to_col, to_row);
                    }
                }
            }
        }, this));

        return this;
    };

    /**
    * Determines if there is a widget in the row and col given. Or if the
    * HTMLElement passed as first argument is the player.
    *
    * @method is_player
    * @param {Number|HTMLElement} col_or_el A jQuery wrapped collection of
    * HTMLElements.
    * @param {Number} [row] The column to which we want to move the widgets.
    * @return {Boolean} Returns true or false.
    */
    fn.is_player = function(col_or_el, row) {
        if (row && !this.gridmap[col_or_el]) { return false; }
        var $w = row ? this.gridmap[col_or_el][row] : col_or_el;
        return $w && ($w.is(this.$player) || $w.is(this.$helper));
    };


    /**
    * Determines if the widget that is being dragged is currently over the row
    * and col given.
    *
    * @method is_player_in
    * @param {Number} col The column to check.
    * @param {Number} row The row to check.
    * @return {Boolean} Returns true or false.
    */
    fn.is_player_in = function(col, row) {
        var c = this.cells_occupied_by_player || {};
        return $.inArray(col, c.cols) >= 0 && $.inArray(row, c.rows) >= 0;
    };


    /**
    * Determines if the placeholder is currently over the row and col given.
    *
    * @method is_placeholder_in
    * @param {Number} col The column to check.
    * @param {Number} row The row to check.
    * @return {Boolean} Returns true or false.
    */
    fn.is_placeholder_in = function(col, row) {
        var c = this.cells_occupied_by_placeholder || {};
        return this.is_placeholder_in_col(col) && $.inArray(row, c.rows) >= 0;
    };


    /**
    * Determines if the placeholder is currently over the column given.
    *
    * @method is_placeholder_in_col
    * @param {Number} col The column to check.
    * @return {Boolean} Returns true or false.
    */
    fn.is_placeholder_in_col = function(col) {
        var c = this.cells_occupied_by_placeholder || [];
        return $.inArray(col, c.cols) >= 0;
    };


    /**
    * Determines if the cell represented by col and row params is empty.
    *
    * @method is_empty
    * @param {Number} col The column to check.
    * @param {Number} row The row to check.
    * @return {Boolean} Returns true or false.
    */
    fn.is_empty = function(col, row) {
        if (typeof this.gridmap[col] !== 'undefined') {
			if(typeof this.gridmap[col][row] !== 'undefined' &&
				 this.gridmap[col][row] === false
			) {
				return true;
			}
			return false;
		}
		return true;
    };


    /**
    * Determines if the cell represented by col and row params is occupied.
    *
    * @method is_occupied
    * @param {Number} col The column to check.
    * @param {Number} row The row to check.
    * @return {Boolean} Returns true or false.
    */
    fn.is_occupied = function(col, row) {
        if (!this.gridmap[col]) {
            return false;
        }

        if (this.gridmap[col][row]) {
            return true;
        }
        return false;
    };


    /**
    * Determines if there is a widget in the cell represented by col/row params.
    *
    * @method is_widget
    * @param {Number} col The column to check.
    * @param {Number} row The row to check.
    * @return {Boolean|HTMLElement} Returns false if there is no widget,
    * else returns the jQuery HTMLElement
    */
    fn.is_widget = function(col, row) {
        var cell = this.gridmap[col];
        if (!cell) {
            return false;
        }

        cell = cell[row];

        if (cell) {
            return cell;
        }

        return false;
    };


    /**
    * Determines if there is a widget in the cell represented by col/row
    * params and if this is under the widget that is being dragged.
    *
    * @method is_widget_under_player
    * @param {Number} col The column to check.
    * @param {Number} row The row to check.
    * @return {Boolean} Returns true or false.
    */
    fn.is_widget_under_player = function(col, row) {
        if (this.is_widget(col, row)) {
            return this.is_player_in(col, row);
        }
        return false;
    };


    /**
    * Get widgets overlapping with the player or with the object passed
    * representing the grid cells.
    *
    * @method get_widgets_under_player
    * @return {HTMLElement} Returns a jQuery collection of HTMLElements
    */
    fn.get_widgets_under_player = function(cells) {
        cells || (cells = this.cells_occupied_by_player || {cols: [], rows: []});
        var $widgets = $([]);

        $.each(cells.cols, $.proxy(function(i, col) {
            $.each(cells.rows, $.proxy(function(i, row) {
                if(this.is_widget(col, row)) {
                    $widgets = $widgets.add(this.gridmap[col][row]);
                }
            }, this));
        }, this));

        return $widgets;
    };


    /**
    * Put placeholder at the row and column specified.
    *
    * @method set_placeholder
    * @param {Number} col The column to which we want to move the
    *  placeholder.
    * @param {Number} row The row to which we want to move the
    *  placeholder.
    * @return {Class} Returns the instance of the Gridster Class.
    */
    fn.set_placeholder = function(col, row) {
        var phgd = $.extend({}, this.placeholder_grid_data);
        var $nexts = this.widgets_below({
                col: phgd.col,
                row: phgd.row,
                size_y: phgd.size_y,
                size_x: phgd.size_x
            });

        // Prevents widgets go out of the grid
        var right_col = (col + phgd.size_x - 1);
        if (right_col > this.cols) {
            col = col - (right_col - col);
        }

        var moved_down = this.placeholder_grid_data.row < row;
        var changed_column = this.placeholder_grid_data.col !== col;

        this.placeholder_grid_data.col = col;
        this.placeholder_grid_data.row = row;

        this.cells_occupied_by_placeholder = this.get_cells_occupied(
            this.placeholder_grid_data);

        this.$preview_holder.attr({
            'data-row' : row,
            'data-col' : col
        });

        if (moved_down || changed_column) {
            $nexts.each($.proxy(function(i, widget) {
<<<<<<< HEAD
                this.move_widget_up(
                 $(widget), this.placeholder_grid_data.col - col + phgd.size_y);
=======
                //Make sure widget is at it's topmost position
                $w = $(widget);
                wgd = $w.coords().grid;

                var can_go_widget_up = this.can_go_widget_up(wgd);

                if (can_go_widget_up) {
                    this.move_widget_to($w, can_go_widget_up);
                }
                
>>>>>>> 6eb52101
            }, this));
        }

        var $widgets_under_ph = this.get_widgets_under_player(
            this.cells_occupied_by_placeholder);

        if ($widgets_under_ph.length) {
            $widgets_under_ph.each($.proxy(function(i, widget) {
                var $w = $(widget);
                this.move_widget_down(
                 $w, row + phgd.size_y - $w.data('coords').grid.row);
            }, this));
        }

    };


    /**
    * Determines whether the player can move to a position above.
    *
    * @method can_go_player_up
    * @param {Object} widget_grid_data The actual grid coords object of the
    *  player.
    * @return {Number|Boolean} If the player can be moved to an upper row
    *  returns the row number, else returns false.
    */
    fn.can_go_player_up = function(widget_grid_data) {
        var p_bottom_row = widget_grid_data.row + widget_grid_data.size_y - 1;
        var result = true;
        var upper_rows = [];
        var min_row = 10000;
        var $widgets_under_player = this.get_widgets_under_player();

        /* generate an array with columns as index and array with upper rows
         * empty as value */
        this.for_each_column_occupied(widget_grid_data, function(tcol) {
            var grid_col = this.gridmap[tcol];
            var r = p_bottom_row + 1;
            upper_rows[tcol] = [];

            while (--r > 0) {
                if (this.is_empty(tcol, r) || this.is_player(tcol, r) ||
                    this.is_widget(tcol, r) &&
                    grid_col[r].is($widgets_under_player)
                ) {
                    upper_rows[tcol].push(r);
                    min_row = r < min_row ? r : min_row;
                } else {
                    break;
                }
            }

            if (upper_rows[tcol].length === 0) {
                result = false;
                return true; //break
            }

            upper_rows[tcol].sort(function(a, b) {
                return a - b;
            });
        });

        if (!result) { return false; }

        return this.get_valid_rows(widget_grid_data, upper_rows, min_row);
    };


    /**
    * Determines whether a widget can move to a position above.
    *
    * @method can_go_widget_up
    * @param {Object} widget_grid_data The actual grid coords object of the
    *  widget we want to check.
    * @return {Number|Boolean} If the widget can be moved to an upper row
    *  returns the row number, else returns false.
    */
    fn.can_go_widget_up = function(widget_grid_data) {
        var p_bottom_row = widget_grid_data.row + widget_grid_data.size_y - 1;
        var result = true;
        var upper_rows = [];
        var min_row = 10000;

        /* generate an array with columns as index and array with topmost rows
         * empty as value */
        this.for_each_column_occupied(widget_grid_data, function(tcol) {
            var grid_col = this.gridmap[tcol];
            upper_rows[tcol] = [];

            var r = p_bottom_row + 1;
            // iterate over each row
            while (--r > 0) {
                if (this.is_widget(tcol, r) && !this.is_player_in(tcol, r)) {
                    if (!grid_col[r].is(widget_grid_data.el)) {
                        break;
                    }
                }

                if (!this.is_player(tcol, r) &&
                    !this.is_placeholder_in(tcol, r) &&
                    !this.is_player_in(tcol, r)) {
                    upper_rows[tcol].push(r);
                }

                if (r < min_row) {
                    min_row = r;
                }
            }

            if (upper_rows[tcol].length === 0) {
                result = false;
                return true; //break
            }

            upper_rows[tcol].sort(function(a, b) {
                return a - b;
            });
        });

        if (!result) { return false; }

        return this.get_valid_rows(widget_grid_data, upper_rows, min_row);
    };


    /**
    * Search a valid row for the widget represented by `widget_grid_data' in
    * the `upper_rows` array. Iteration starts from row specified in `min_row`.
    *
    * @method get_valid_rows
    * @param {Object} widget_grid_data The actual grid coords object of the
    *  player.
    * @param {Array} upper_rows An array with columns as index and arrays
    *  of valid rows as values.
    * @param {Number} min_row The upper row from which the iteration will start.
    * @return {Number|Boolean} Returns the upper row valid from the `upper_rows`
    *  for the widget in question.
    */
    fn.get_valid_rows = function(widget_grid_data, upper_rows, min_row) {
        var p_top_row = widget_grid_data.row;
        var p_bottom_row = widget_grid_data.row + widget_grid_data.size_y - 1;
        var size_y = widget_grid_data.size_y;
        var r = min_row - 1;
        var valid_rows = [];

        while (++r <= p_bottom_row ) {
            var common = true;
            $.each(upper_rows, function(col, rows) {
                if ($.isArray(rows) && $.inArray(r, rows) === -1) {
                    common = false;
                }
            });

            if (common === true) {
                valid_rows.push(r);
                if (valid_rows.length === size_y) {
                    break;
                }
            }
        }

        var new_row = false;
        if (size_y === 1) {
            if (valid_rows[0] !== p_top_row) {
                new_row = valid_rows[0] || false;
            }
        } else {
            if (valid_rows[0] !== p_top_row) {
                new_row = this.get_consecutive_numbers_index(
                    valid_rows, size_y);
            }
        }

        return new_row;
    };


    fn.get_consecutive_numbers_index = function(arr, size_y) {
        var max = arr.length;
        var result = [];
        var first = true;
        var prev = -1; // or null?

        for (var i=0; i < max; i++) {
            if (first || arr[i] === prev + 1) {
                result.push(i);
                if (result.length === size_y) {
                    break;
                }
                first = false;
            } else {
                result = [];
                first = true;
            }

            prev = arr[i];
        }

        return result.length >= size_y ? arr[result[0]] : false;
    };


    /**
    * Get widgets overlapping with the player.
    *
    * @method get_widgets_overlapped
    * @return {jQuery} Returns a jQuery collection of HTMLElements.
    */
    fn.get_widgets_overlapped = function() {
        var $w;
        var $widgets = $([]);
        var used = [];
        var rows_from_bottom = this.cells_occupied_by_player.rows.slice(0);
        rows_from_bottom.reverse();

        $.each(this.cells_occupied_by_player.cols, $.proxy(function(i, col) {
            $.each(rows_from_bottom, $.proxy(function(i, row) {
                // if there is a widget in the player position
                if (!this.gridmap[col]) { return true; } //next iteration
                var $w = this.gridmap[col][row];
                if (this.is_occupied(col, row) && !this.is_player($w) &&
                    $.inArray($w, used) === -1
                ) {
                    $widgets = $widgets.add($w);
                    used.push($w);
                }

            }, this));
        }, this));

        return $widgets;
    };


    /**
    * This callback is executed when the player begins to collide with a column.
    *
    * @method on_start_overlapping_column
    * @param {Number} col The collided column.
    * @return {jQuery} Returns a jQuery collection of HTMLElements.
    */
    fn.on_start_overlapping_column = function(col) {
        this.set_player(col, false);
    };


    /**
    * A callback executed when the player begins to collide with a row.
    *
    * @method on_start_overlapping_row
    * @param {Number} row The collided row.
    * @return {jQuery} Returns a jQuery collection of HTMLElements.
    */
    fn.on_start_overlapping_row = function(row) {
        this.set_player(false, row);
    };


    /**
    * A callback executed when the the player ends to collide with a column.
    *
    * @method on_stop_overlapping_column
    * @param {Number} col The collided row.
    * @return {jQuery} Returns a jQuery collection of HTMLElements.
    */
    fn.on_stop_overlapping_column = function(col) {
        this.set_player(col, false);

        var self = this;
<<<<<<< HEAD
        this.for_each_widget_below(col, this.cells_occupied_by_player.rows[0],
            function(tcol, trow) {
                self.move_widget_up(this, self.player_grid_data.size_y);
        });
=======
        if(this.options.shift_larger_widgets_down){
            this.for_each_widget_below(col, this.cells_occupied_by_player.rows[0],
                function(tcol, trow) {
                    self.move_widget_up(this, self.player_grid_data.size_y);
            });
        }
>>>>>>> 6eb52101
    };


    /**
    * This callback is executed when the player ends to collide with a row.
    *
    * @method on_stop_overlapping_row
    * @param {Number} row The collided row.
    * @return {jQuery} Returns a jQuery collection of HTMLElements.
    */
    fn.on_stop_overlapping_row = function(row) {
        this.set_player(false, row);

        var self = this;
        var cols = this.cells_occupied_by_player.cols;
<<<<<<< HEAD
        for (var c = 0, cl = cols.length; c < cl; c++) {
            this.for_each_widget_below(cols[c], row, function(tcol, trow) {
                self.move_widget_up(this, self.player_grid_data.size_y);
            });
=======
        if(this.options.shift_larger_widgets_down){
            for (var c = 0, cl = cols.length; c < cl; c++) {
                this.for_each_widget_below(cols[c], row, function(tcol, trow) {
                    console.log("from_on_stop_overlapping_row");
                    self.move_widget_up(this, self.player_grid_data.size_y);
                });
            }
>>>>>>> 6eb52101
        }
    };


    /**
    * Move a widget to a specific row and column.
    * If the widget has widgets below, all of these widgets will be moved also
    *
    * @method move_widget
    * @param {HTMLElement} $widget The jQuery wrapped HTMLElement of the
    * widget is going to be moved.
    * @param {Number} new_col the column number to be set in widget
    * @param {Number} new_row the row number to be set in widget
    * @param {Function} callback is called when whole process is done.
    * @return {Class} Returns the instance of the Gridster Class.
    */
    fn.move_widget = function($widget, new_col, new_row, callback) {
        var wgd = $widget.coords().grid;

        var new_grid_data = {
            col: new_col,
            row: new_row,
            size_x: wgd.size_x,
            size_y: wgd.size_y
        };

        this.mutate_widget_in_gridmap($widget, wgd, new_grid_data);

        this.set_dom_grid_height();
        this.set_dom_grid_width();

        if (callback) {
            callback.call(this, new_grid_data.col, new_grid_data.row);
        }

        return $widget;
    };


    /**
    * Move a widget to a specific row. The cell or cells must be empty.
    * If the widget has widgets below, all of these widgets will be moved also
    * if they can.
    *
    * @method move_widget_to
    * @param {HTMLElement} $widget The jQuery wrapped HTMLElement of the
    * widget is going to be moved.
    * @return {Class} Returns the instance of the Gridster Class.
    */
    fn.move_widget_to = function($widget, row) {
        var self = this;
        var widget_grid_data = $widget.coords().grid;
        var diff = row - widget_grid_data.row;
        var $next_widgets = this.widgets_below($widget);

        var can_move_to_new_cell = this.can_move_to(
            widget_grid_data, widget_grid_data.col, row, $widget);

        if (can_move_to_new_cell === false) {
            return false;
        }

        this.remove_from_gridmap(widget_grid_data);
        widget_grid_data.row = row;
        this.add_to_gridmap(widget_grid_data);
        $widget.attr('data-row', row);
        this.$changed = this.$changed.add($widget);


        $next_widgets.each(function(i, widget) {
            var $w = $(widget);
            var wgd = $w.coords().grid;
            var can_go_up = self.can_go_widget_up(wgd);
            if (can_go_up && can_go_up !== wgd.row) {
                self.move_widget_to($w, can_go_up);
            }
        });

        return this;
    };


    /**
    * Move up the specified widget and all below it.
    *
    * @method move_widget_up
    * @param {HTMLElement} $widget The widget you want to move.
    * @param {Number} [y_units] The number of cells that the widget has to move.
    * @return {Class} Returns the instance of the Gridster Class.
    */
    fn.move_widget_up = function($widget, y_units) {
        var el_grid_data = $widget.coords().grid;
        var actual_row = el_grid_data.row;
        var moved = [];
        var can_go_up = true;
        y_units || (y_units = 1);

        if (!this.can_go_up($widget)) { return false; } //break;

        this.for_each_column_occupied(el_grid_data, function(col) {
            // can_go_up
            if ($.inArray($widget, moved) === -1) {
                var widget_grid_data = $widget.coords().grid;
                var next_row = actual_row - y_units;
                next_row = this.can_go_up_to_row(
                    widget_grid_data, col, next_row);

                if (!next_row) {
                    return true;
                }

                var $next_widgets = this.widgets_below($widget);

                this.remove_from_gridmap(widget_grid_data);
                widget_grid_data.row = next_row;
                this.add_to_gridmap(widget_grid_data);
                $widget.attr('data-row', widget_grid_data.row);
                this.$changed = this.$changed.add($widget);

                moved.push($widget);

                $next_widgets.each($.proxy(function(i, widget) {
                    this.move_widget_up($(widget), y_units);
                }, this));
            }
        });

    };


    /**
    * Move down the specified widget and all below it.
    *
    * @method move_widget_down
    * @param {jQuery} $widget The jQuery object representing the widget
    *  you want to move.
    * @param {Number} y_units The number of cells that the widget has to move.
    * @return {Class} Returns the instance of the Gridster Class.
    */
    fn.move_widget_down = function($widget, y_units) {
        var el_grid_data, actual_row, moved, y_diff;

        if (y_units <= 0) { return false; }

        el_grid_data = $widget.coords().grid;
        actual_row = el_grid_data.row;
        moved = [];
        y_diff = y_units;

        if (!$widget) { return false; }

        if ($.inArray($widget, moved) === -1) {

            var widget_grid_data = $widget.coords().grid;
            var next_row = actual_row + y_units;
            var $next_widgets = this.widgets_below($widget);

            this.remove_from_gridmap(widget_grid_data);

            $next_widgets.each($.proxy(function(i, widget) {
                var $w = $(widget);
                var wd = $w.coords().grid;
                var tmp_y = this.displacement_diff(
                             wd, widget_grid_data, y_diff);

                if (tmp_y > 0) {
                    this.move_widget_down($w, tmp_y);
                }
            }, this));

            widget_grid_data.row = next_row;
            this.update_widget_position(widget_grid_data, $widget);
            $widget.attr('data-row', widget_grid_data.row);
            this.$changed = this.$changed.add($widget);

            moved.push($widget);
        }
    };


    /**
    * Check if the widget can move to the specified row, else returns the
    * upper row possible.
    *
    * @method can_go_up_to_row
    * @param {Number} widget_grid_data The current grid coords object of the
    *  widget.
    * @param {Number} col The target column.
    * @param {Number} row The target row.
    * @return {Boolean|Number} Returns the row number if the widget can move
    *  to the target position, else returns false.
    */
    fn.can_go_up_to_row = function(widget_grid_data, col, row) {
        var ga = this.gridmap;
        var result = true;
        var urc = []; // upper_rows_in_columns
        var actual_row = widget_grid_data.row;
        var r;

        /* generate an array with columns as index and array with
         * upper rows empty in the column */
        this.for_each_column_occupied(widget_grid_data, function(tcol) {
            var grid_col = ga[tcol];
            urc[tcol] = [];

            r = actual_row;
            while (r--) {
                if (this.is_empty(tcol, r) &&
                    !this.is_placeholder_in(tcol, r)
                ) {
                    urc[tcol].push(r);
                } else {
                    break;
                }
            }

            if (!urc[tcol].length) {
                result = false;
                return true;
            }

        });

        if (!result) { return false; }

        /* get common rows starting from upper position in all the columns
         * that widget occupies */
        r = row;
        for (r = 1; r < actual_row; r++) {
            var common = true;

            for (var uc = 0, ucl = urc.length; uc < ucl; uc++) {
                if (urc[uc] && $.inArray(r, urc[uc]) === -1) {
                    common = false;
                }
            }

            if (common === true) {
                result = r;
                break;
            }
        }

        return result;
    };


    fn.displacement_diff = function(widget_grid_data, parent_bgd, y_units) {
        var actual_row = widget_grid_data.row;
        var diffs = [];
        var parent_max_y = parent_bgd.row + parent_bgd.size_y;

        this.for_each_column_occupied(widget_grid_data, function(col) {
            var temp_y_units = 0;

            for (var r = parent_max_y; r < actual_row; r++) {
                if (this.is_empty(col, r)) {
                    temp_y_units = temp_y_units + 1;
                }
            }

            diffs.push(temp_y_units);
        });

        var max_diff = Math.max.apply(Math, diffs);
        y_units = (y_units - max_diff);

        return y_units > 0 ? y_units : 0;
    };


    /**
    * Get widgets below a widget.
    *
    * @method widgets_below
    * @param {HTMLElement} $el The jQuery wrapped HTMLElement.
    * @return {jQuery} A jQuery collection of HTMLElements.
    */
    fn.widgets_below = function($el) {
        var el_grid_data = $.isPlainObject($el) ? $el : $el.coords().grid;
        var self = this;
        var ga = this.gridmap;
        var next_row = el_grid_data.row + el_grid_data.size_y - 1;
        var $nexts = $([]);

        this.for_each_column_occupied(el_grid_data, function(col) {
            self.for_each_widget_below(col, next_row, function(tcol, trow) {
                if (!self.is_player(this) && $.inArray(this, $nexts) === -1) {
                    $nexts = $nexts.add(this);
                    return true; // break
                }
            });
        });

        return Gridster.sort_by_row_asc($nexts);
    };


    /**
    * Update the array of mapped positions with the new player position.
    *
    * @method set_cells_player_occupies
    * @param {Number} col The new player col.
    * @param {Number} col The new player row.
    * @return {Class} Returns the instance of the Gridster Class.
    */
    fn.set_cells_player_occupies = function(col, row) {
        this.remove_from_gridmap(this.placeholder_grid_data);
        this.placeholder_grid_data.col = col;
        this.placeholder_grid_data.row = row;
        this.add_to_gridmap(this.placeholder_grid_data, this.$player);
        return this;
    };


    /**
    * Remove from the array of mapped positions the reference to the player.
    *
    * @method empty_cells_player_occupies
    * @return {Class} Returns the instance of the Gridster Class.
    */
    fn.empty_cells_player_occupies = function() {
        this.remove_from_gridmap(this.placeholder_grid_data);
        return this;
    };

    fn.can_go_down = function($el) {
        var can_go_down = true;
        var $gr = this;

        if ($el.hasClass(this.options.static_class)){
            can_go_down = false;
        }

        this.widgets_below($el).each(function(){
            if ($(this).hasClass($gr.options.static_class)){
                can_go_down = false;
            }
        })

        return can_go_down;
    }


    fn.can_go_up = function($el) {
        var el_grid_data = $el.coords().grid;
        var initial_row = el_grid_data.row;
        var prev_row = initial_row - 1;
        var ga = this.gridmap;
        var upper_rows_by_column = [];

        var result = true;
        if (initial_row === 1) { return false; }

        this.for_each_column_occupied(el_grid_data, function(col) {
            var $w = this.is_widget(col, prev_row);

            if (this.is_occupied(col, prev_row) ||
                this.is_player(col, prev_row) ||
                this.is_placeholder_in(col, prev_row) ||
                this.is_player_in(col, prev_row)
            ) {
                result = false;
                return true; //break
            }
        });

        return result;
    };


    /**
    * Check if it's possible to move a widget to a specific col/row. It takes
    * into account the dimensions (`size_y` and `size_x` attrs. of the grid
    *  coords object) the widget occupies.
    *
    * @method can_move_to
    * @param {Object} widget_grid_data The grid coords object that represents
    *  the widget.
    * @param {Object} col The col to check.
    * @param {Object} row The row to check.
    * @param {Number} [max_row] The max row allowed.
    * @return {Boolean} Returns true if all cells are empty, else return false.
    */
    fn.can_move_to = function(widget_grid_data, col, row, max_row) {
        var ga = this.gridmap;
        var $w = widget_grid_data.el;
        var future_wd = {
            size_y: widget_grid_data.size_y,
            size_x: widget_grid_data.size_x,
            col: col,
            row: row
        };
        var result = true;

        //Prevents widgets go out of the grid
        var right_col = col + widget_grid_data.size_x - 1;
        if (right_col > this.cols) {
            return false;
        }

        if (max_row && max_row < row + widget_grid_data.size_y - 1) {
            return false;
        }

        this.for_each_cell_occupied(future_wd, function(tcol, trow) {
            var $tw = this.is_widget(tcol, trow);
            if ($tw && (!widget_grid_data.el || $tw.is($w))) {
                result = false;
            }
        });

        return result;
    };


    /**
    * Given the leftmost column returns all columns that are overlapping
    *  with the player.
    *
    * @method get_targeted_columns
    * @param {Number} [from_col] The leftmost column.
    * @return {Array} Returns an array with column numbers.
    */
    fn.get_targeted_columns = function(from_col) {
        var max = (from_col || this.player_grid_data.col) +
            (this.player_grid_data.size_x - 1);
        var cols = [];
        for (var col = from_col; col <= max; col++) {
            cols.push(col);
        }
        return cols;
    };


    /**
    * Given the upper row returns all rows that are overlapping with the player.
    *
    * @method get_targeted_rows
    * @param {Number} [from_row] The upper row.
    * @return {Array} Returns an array with row numbers.
    */
    fn.get_targeted_rows = function(from_row) {
        var max = (from_row || this.player_grid_data.row) +
            (this.player_grid_data.size_y - 1);
        var rows = [];
        for (var row = from_row; row <= max; row++) {
            rows.push(row);
        }
        return rows;
    };

    /**
    * Get all columns and rows that a widget occupies.
    *
    * @method get_cells_occupied
    * @param {Object} el_grid_data The grid coords object of the widget.
    * @return {Object} Returns an object like `{ cols: [], rows: []}`.
    */
    fn.get_cells_occupied = function(el_grid_data) {
        var cells = { cols: [], rows: []};
        var i;
        if (arguments[1] instanceof $) {
            el_grid_data = arguments[1].coords().grid;
        }

        for (i = 0; i < el_grid_data.size_x; i++) {
            var col = el_grid_data.col + i;
            cells.cols.push(col);
        }

        for (i = 0; i < el_grid_data.size_y; i++) {
            var row = el_grid_data.row + i;
            cells.rows.push(row);
        }

        return cells;
    };


    /**
    * Iterate over the cells occupied by a widget executing a function for
    * each one.
    *
    * @method for_each_cell_occupied
    * @param {Object} el_grid_data The grid coords object that represents the
    *  widget.
    * @param {Function} callback The function to execute on each column
    *  iteration. Column and row are passed as arguments.
    * @return {Class} Returns the instance of the Gridster Class.
    */
    fn.for_each_cell_occupied = function(grid_data, callback) {
        this.for_each_column_occupied(grid_data, function(col) {
            this.for_each_row_occupied(grid_data, function(row) {
                callback.call(this, col, row);
            });
        });
        return this;
    };


    /**
    * Iterate over the columns occupied by a widget executing a function for
    * each one.
    *
    * @method for_each_column_occupied
    * @param {Object} el_grid_data The grid coords object that represents
    *  the widget.
    * @param {Function} callback The function to execute on each column
    *  iteration. The column number is passed as first argument.
    * @return {Class} Returns the instance of the Gridster Class.
    */
    fn.for_each_column_occupied = function(el_grid_data, callback) {
        for (var i = 0; i < el_grid_data.size_x; i++) {
            var col = el_grid_data.col + i;
            callback.call(this, col, el_grid_data);
        }
    };


    /**
    * Iterate over the rows occupied by a widget executing a function for
    * each one.
    *
    * @method for_each_row_occupied
    * @param {Object} el_grid_data The grid coords object that represents
    *  the widget.
    * @param {Function} callback The function to execute on each column
    *  iteration. The row number is passed as first argument.
    * @return {Class} Returns the instance of the Gridster Class.
    */
    fn.for_each_row_occupied = function(el_grid_data, callback) {
        for (var i = 0; i < el_grid_data.size_y; i++) {
            var row = el_grid_data.row + i;
            callback.call(this, row, el_grid_data);
        }
    };

    fn.clean_up_changed = function(){
        $gr = this;
        $gr.$changed.each(function(){
            if($gr.options.shift_larger_widgets_down){
                $gr.move_widget_up($(this));
            }
        });
    }



    fn._traversing_widgets = function(type, direction, col, row, callback) {
        var ga = this.gridmap;
        if (!ga[col]) { return; }

        var cr, max;
        var action = type + '/' + direction;
        if (arguments[2] instanceof $) {
            var el_grid_data = arguments[2].coords().grid;
            col = el_grid_data.col;
            row = el_grid_data.row;
            callback = arguments[3];
        }
        var matched = [];
        var trow = row;


        var methods = {
            'for_each/above': function() {
                while (trow--) {
                    if (trow > 0 && this.is_widget(col, trow) &&
                        $.inArray(ga[col][trow], matched) === -1
                    ) {
                        cr = callback.call(ga[col][trow], col, trow);
                        matched.push(ga[col][trow]);
                        if (cr) { break; }
                    }
                }
            },
            'for_each/below': function() {
                for (trow = row + 1, max = ga[col].length; trow < max; trow++) {
                    if (this.is_widget(col, trow) &&
                        $.inArray(ga[col][trow], matched) === -1
                    ) {
                        cr = callback.call(ga[col][trow], col, trow);
                        matched.push(ga[col][trow]);
                        //break was causing problems, leaving for testing.
                        //if (cr) { break; }
                    }
                }
            }
        };

        if (methods[action]) {
            methods[action].call(this);
        }
    };


    /**
    * Iterate over each widget above the column and row specified.
    *
    * @method for_each_widget_above
    * @param {Number} col The column to start iterating.
    * @param {Number} row The row to start iterating.
    * @param {Function} callback The function to execute on each widget
    *  iteration. The value of `this` inside the function is the jQuery
    *  wrapped HTMLElement.
    * @return {Class} Returns the instance of the Gridster Class.
    */
    fn.for_each_widget_above = function(col, row, callback) {
        this._traversing_widgets('for_each', 'above', col, row, callback);
        return this;
    };


    /**
    * Iterate over each widget below the column and row specified.
    *
    * @method for_each_widget_below
    * @param {Number} col The column to start iterating.
    * @param {Number} row The row to start iterating.
    * @param {Function} callback The function to execute on each widget
    *  iteration. The value of `this` inside the function is the jQuery wrapped
    *  HTMLElement.
    * @return {Class} Returns the instance of the Gridster Class.
    */
    fn.for_each_widget_below = function(col, row, callback) {
        this._traversing_widgets('for_each', 'below', col, row, callback);
        return this;
    };


    /**
    * Returns the highest occupied cell in the grid.
    *
    * @method get_highest_occupied_cell
    * @return {Object} Returns an object with `col` and `row` numbers.
    */
    fn.get_highest_occupied_cell = function() {
        var r;
        var gm = this.gridmap;
        var rl = gm[1].length;
        var rows = [], cols = [];
        var row_in_col = [];
        for (var c = gm.length - 1; c >= 1; c--) {
            for (r = rl - 1; r >= 1; r--) {
                if (this.is_widget(c, r)) {
                    rows.push(r);
                    cols.push(c);
                    break;
                }
            }
        }

        return {
            col: Math.max.apply(Math, cols),
            row: Math.max.apply(Math, rows)
        };
    };


    fn.get_widgets_from = function(col, row) {
        var ga = this.gridmap;
        var $widgets = $();

        if (col) {
            $widgets = $widgets.add(
                this.$widgets.filter(function() {
                    var tcol = $(this).attr('data-col');
                    return (tcol === col || tcol > col);
                })
            );
        }

        if (row) {
            $widgets = $widgets.add(
                this.$widgets.filter(function() {
                    var trow = $(this).attr('data-row');
                    return (trow === row || trow > row);
                })
            );
        }

        return $widgets;
    };


    /**
    * Set the current height of the parent grid.
    *
    * @method set_dom_grid_height
    * @return {Object} Returns the instance of the Gridster class.
    */
    fn.set_dom_grid_height = function(height) {
        if (typeof height === 'undefined') {
            var r = this.get_highest_occupied_cell().row;
            height = ((r + 1) * this.options.widget_margins[1]) + (r * this.min_widget_height);
        }

        this.container_height = height;
        this.$el.css('height', this.container_height);
        return this;
    };

    /**
    * Set the current width of the parent grid.
    *
    * @method set_dom_grid_width
    * @return {Object} Returns the instance of the Gridster class.
    */
    fn.set_dom_grid_width = function(cols) {
        if (typeof cols === 'undefined') {
            cols = this.get_highest_occupied_cell().col;
        }

        var max_cols = (this.options.autogrow_cols ? this.options.max_cols : this.cols);

        cols = Math.min(max_cols, Math.max(cols, this.options.min_cols));
        this.container_width = ((cols + 1) * this.options.widget_margins[0]) + (cols * this.min_widget_width);
        if(this.is_responsive()) {
         this.$el.css({'min-width': '100vw', 'max-width': '100vw'});
         return this; //if we are responsive exit before setting the width of $el
        }
        this.$el.css('width', this.container_width);

        return this;
    };


    /**
    * Checks if this grid is responsive.
    * autogenerate_stylesheet be true, the widget base width should be auto, and there must be a max_cols set.
    * @returns {Boolean}
    */
    fn.is_responsive = function() {
      return this.options.autogenerate_stylesheet && this.options.widget_base_dimensions[0] === 'auto' && this.options.max_cols !== Infinity;
    };

    /**
    * Generates the width of the grid columns based on the width of the window.
    * @returns {number}
    */
    fn.get_responsive_col_width = function() {
      var cols = this.cols || this.options.max_cols;
      return (this.$el.width() - ((cols + 1) * this.options.widget_margins[0])) / cols;
    };

    /**
    * Changes the minimum width of a widget based on the width of the window and the number of cols that can
    * fit in it.
    * @returns {Gridster}
    */
    fn.resize_responsive_layout = function() {
      this.min_widget_width = this.get_responsive_col_width();
      this.generate_stylesheet();
      this.update_widgets_dimensions();
      this.drag_api.set_limits((this.cols * this.min_widget_width) + ((this.cols + 1) * this.options.widget_margins[0]));
      return this;
    };

    /**
    * Switches between collapsed widgets the span the full width when the responsive_breakpoint is triggered.
    * @param collapse
    * @param opts
    * @returns {Gridster}
    */
    fn.toggle_collapsed_grid = function(collapse, opts) {
      if(collapse) {
        this.$widgets.css({
          'margin-top' : opts.widget_margins[0],
          'margin-bottom' : opts.widget_margins[0],
          'min-height': opts.widget_base_dimensions[1]
        });

        this.$el.addClass('collapsed');

        if(this.resize_api) {
          this.disable_resize();
        }

        if(this.drag_api) {
          this.disable();
        }
      } else {
        this.$widgets.css({
          'margin-top' : 'auto',
          'margin-bottom' : 'auto',
          'min-height': 'auto'
        });
        this.$el.removeClass('collapsed');
        if(this.resize_api) {
          this.enable_resize();
        }

        if(this.drag_api) {
          this.enable();
        }
      }
      return this;
    };

    /**
    * It generates the necessary styles to position the widgets.
    *
    * @method generate_stylesheet
    * @param {Number} rows Number of columns.
    * @param {Number} cols Number of rows.
    * @return {Object} Returns the instance of the Gridster class.
    */
    fn.generate_stylesheet = function(opts) {
        var styles = '';
        var max_size_x = this.options.max_size_x || this.cols;
        var i;
        var full_width =  this.is_responsive() && this.options.responsive_breakpoint && ($(window).width() < this.options.responsive_breakpoint);

        opts || (opts = {});
        opts.cols || (opts.cols = this.cols);
        opts.rows || (opts.rows = this.rows);
        opts.namespace || (opts.namespace = this.options.namespace);
        opts.widget_base_dimensions ||
            (opts.widget_base_dimensions = this.options.widget_base_dimensions);

        opts.widget_margins || (opts.widget_margins = this.options.widget_margins);

        if(this.is_responsive()) {
            opts.widget_base_dimensions = [this.get_responsive_col_width(), opts.widget_base_dimensions[1]];
            this.toggle_collapsed_grid(full_width, opts);
        }

        // don't duplicate stylesheets for the same configuration
        var serialized_opts = $.param(opts);
        if ($.inArray(serialized_opts, Gridster.generated_stylesheets) >= 0) {
            return false;
        }

        this.generated_stylesheets.push(serialized_opts);
        Gridster.generated_stylesheets.push(serialized_opts);

        /* generate CSS styles for cols */
        for(i = 1; i <= opts.cols + 1; i++) {
          styles += (opts.namespace + ' [data-col="' + i + '"] { left:' +
          (full_width ?  this.options.widget_margins[0] : ((i * opts.widget_margins[0]) + ((i - 1) * opts.widget_base_dimensions[0])))
          + 'px; }\n');
        }

        /* generate CSS styles for rows */
        for(i = 1; i <= opts.rows + 1; i++) {
          styles += (opts.namespace + ' [data-row="' + i + '"] { top:' +
          ((i * opts.widget_margins[1]) + ((i - 1) * opts.widget_base_dimensions[1])) + 'px; }\n');
        }

        for (var y = 1; y <= opts.rows; y++) {
          styles += (opts.namespace + ' [data-sizey="' + y + '"] { height:' +
          (full_width ? 'auto' : ((y * opts.widget_base_dimensions[1]) + ((y - 1) * opts.widget_margins[1]))) + 'px; }\n');
        }

        for (var x = 1; x <= max_size_x; x++) {
            styles += (opts.namespace + ' [data-sizex="' + x + '"] { width:' +
            (full_width ? ($(window).width() - this.options.widget_margins[0] * 2) : ((x * opts.widget_base_dimensions[0]) + ((x - 1) * opts.widget_margins[0]))) + 'px; }\n');
        }

        this.remove_style_tags();

        return this.add_style_tag(styles);
    };


    /**
    * Injects the given CSS as string to the head of the document.
    *
    * @method add_style_tag
    * @param {String} css The styles to apply.
    * @return {Object} Returns the instance of the Gridster class.
    */
    fn.add_style_tag = function(css) {
      var d = document;
      if(!document.getElementById('gridster-stylesheet')){
        var tag = d.createElement('style');
        tag.id = 'gridster-stylesheet';

        d.getElementsByTagName('head')[0].appendChild(tag);
        tag.setAttribute('type', 'text/css');

        if (tag.styleSheet) {
            tag.styleSheet.cssText = css;
        }else{
            tag.appendChild(document.createTextNode(css));
        }

        this.remove_style_tags();
        this.$style_tags = this.$style_tags.add(tag);
      }

        return this;
    };


    /**
    * Remove the style tag with the associated id from the head of the document
    *
    * @method  remove_style_tag
    * @return {Object} Returns the instance of the Gridster class.
    */
    fn.remove_style_tags = function() {
        var all_styles = Gridster.generated_stylesheets;
        var ins_styles = this.generated_stylesheets;

        this.$style_tags.remove();

        Gridster.generated_stylesheets = $.map(all_styles, function(s) {
            if ($.inArray(s, ins_styles) === -1) { return s; }
        });
    };


    /**
    * Generates a faux grid to collide with it when a widget is dragged and
    * detect row or column that we want to go.
    *
    * @method generate_faux_grid
    * @param {Number} rows Number of columns.
    * @param {Number} cols Number of rows.
    * @return {Object} Returns the instance of the Gridster class.
    */
    fn.generate_faux_grid = function(rows, cols) {
        this.faux_grid = [];
        this.gridmap = [];
        var col;
        var row;
        for (col = cols; col > 0; col--) {
            this.gridmap[col] = [];
            for (row = rows; row > 0; row--) {
                this.add_faux_cell(row, col);
            }
        }
        return this;
    };


    /**
    * Add cell to the faux grid.
    *
    * @method add_faux_cell
    * @param {Number} row The row for the new faux cell.
    * @param {Number} col The col for the new faux cell.
    * @return {Object} Returns the instance of the Gridster class.
    */
    fn.add_faux_cell = function(row, col) {
		var coords = $({
			left: this.baseX + ((col - 1) * this.min_widget_width),
			top: this.baseY + (row - 1) * this.min_widget_height,
			width: this.min_widget_width,
			height: this.min_widget_height,
			col: col,
			row: row,
			original_col: col,
			original_row: row
		}).coords();

		if (!$.isArray(this.gridmap[col])) {
			this.gridmap[col] = [];
		}

		if (typeof this.gridmap[col][row] === 'undefined') {
			this.gridmap[col][row] = false;
		}
		this.faux_grid.push(coords);

		return this;
	};


    /**
    * Add rows to the faux grid.
    *
    * @method add_faux_rows
    * @param {Number} rows The number of rows you want to add to the faux grid.
    * @return {Object} Returns the instance of the Gridster class.
    */
    fn.add_faux_rows = function(rows) {
        rows = window.parseInt( rows, 10 );

        var actual_rows = this.rows;
        var max_rows = actual_rows + parseInt(rows || 1);

        for (var r = max_rows; r > actual_rows; r--) {
            for (var c = this.cols; c >= 1; c--) {
                this.add_faux_cell(r, c);
            }
        }

        this.rows = max_rows;

        if (this.options.autogenerate_stylesheet) {
            this.generate_stylesheet();
        }

        return this;
    };

     /**
    * Add cols to the faux grid.
    *
    * @method add_faux_cols
    * @param {Number} cols The number of cols you want to add to the faux grid.
    * @return {Object} Returns the instance of the Gridster class.
    */
    fn.add_faux_cols = function(cols) {
        cols = window.parseInt( cols, 10 );

        var actual_cols = this.cols;
        var max_cols = actual_cols + parseInt(cols || 1);
        max_cols = Math.min(max_cols, this.options.max_cols);

        for (var c = actual_cols + 1; c <= max_cols; c++) {
            for (var r = this.rows; r >= 1; r--) {
                this.add_faux_cell(r, c);
            }
        }

        this.cols = max_cols;

        if (this.options.autogenerate_stylesheet) {
            this.generate_stylesheet();
        }

        return this;
    };


    /**
    * Recalculates the offsets for the faux grid. You need to use it when
    * the browser is resized.
    *
    * @method recalculate_faux_grid
    * @return {Object} Returns the instance of the Gridster class.
    */
    fn.recalculate_faux_grid = function() {
        var aw = this.$wrapper.width();
        this.baseX = ($window.width() - aw) / 2;
        this.baseY = this.$wrapper.offset().top;

        $.each(this.faux_grid, $.proxy(function(i, coords) {
            this.faux_grid[i] = coords.update({
                left: this.baseX + (coords.data.col -1) * this.min_widget_width,
                top: this.baseY + (coords.data.row -1) * this.min_widget_height
            });
        }, this));

        if (this.is_responsive()) {
          this.resize_responsive_layout();
        }

        if (this.options.center_widgets) {
          this.center_widgets();
        }

        return this;
    };


    /**
     * Resize dimensions of widgets in grid based on given options
     *
     * @method resize_widget_dimensions
     * @param options
     * @returns {Gridster}
     */
    fn.resize_widget_dimensions = function(options) {
      if (options.widget_margins) {
        this.options.widget_margins = options.widget_margins;
      }

      if (options.widget_base_dimensions) {
        this.options.widget_base_dimensions = options.widget_base_dimensions;
      }

      this.$widgets.each($.proxy(function(i, widget) {
        var $widget = $(widget);
        this.resize_widget($widget);
      }, this));

      this.generate_grid_and_stylesheet();
      this.get_widgets_from_DOM();
      this.set_dom_grid_height();
      this.set_dom_grid_width();

      return this;
    };


    /**
    * Get all widgets in the DOM and register them.
    *
    * @method get_widgets_from_DOM
    * @return {Object} Returns the instance of the Gridster class.
    */
    fn.get_widgets_from_DOM = function() {
        var widgets_coords = this.$widgets.map($.proxy(function(i, widget) {
            var $w = $(widget);
            return this.dom_to_coords($w);
        }, this));

        widgets_coords = Gridster.sort_by_row_and_col_asc(widgets_coords);

        var changes = $(widgets_coords).map($.proxy(function(i, wgd) {
            return this.register_widget(wgd) || null;
        }, this));

        if (changes.length) {
            this.$el.trigger('gridster:positionschanged');
        }

        return this;
    };


    /**
     * Helper function used to set the current number of columns in the grid
     *
     * @param wrapper
     */
    fn.set_num_columns = function (wrapper_width) {

      var max_cols = this.options.max_cols;

      var cols = Math.floor(wrapper_width / (this.min_widget_width + this.options.widget_margins[0])) +
      this.options.extra_cols;

      var actual_cols = this.$widgets.map(function() {
        return $(this).attr('data-col');
      }).get();

      //needed to pass tests with phantomjs
      actual_cols.length || (actual_cols = [0]);

      var min_cols = Math.max.apply(Math, actual_cols);

      this.cols = Math.max(min_cols, cols, this.options.min_cols);

      if (max_cols !== Infinity && max_cols >= min_cols && max_cols < this.cols) {
        this.cols = max_cols;
      }

      if (this.drag_api) {
        this.drag_api.set_limits((this.cols * this.min_widget_width) + ((this.cols + 1) * this.options.widget_margins[0]));
      }
    };


    /**
    * Calculate columns and rows to be set based on the configuration
    *  parameters, grid dimensions, etc ...
    *
    * @method generate_grid_and_stylesheet
    * @return {Object} Returns the instance of the Gridster class.
    */
    fn.generate_grid_and_stylesheet = function() {
        var aw = this.$wrapper.width();

        this.set_num_columns(aw);

        // get all rows that could be occupied by the current widgets
        var max_rows = this.options.extra_rows;
        this.$widgets.each(function(i, w) {
            max_rows += (+$(w).attr('data-sizey'));
        });

        this.rows = Math.max(max_rows, this.options.min_rows);

        this.baseX = ($window.width() - aw) / 2;
        this.baseY = this.$wrapper.offset().top;

        if (this.options.autogenerate_stylesheet) {
            this.generate_stylesheet();
        }

        return this.generate_faux_grid(this.rows, this.cols);
    };

    /**
     * Destroy this gridster by removing any sign of its presence, making it easy to avoid memory leaks
     *
     * @method destroy
     * @param {Boolean} remove If true, remove gridster from DOM.
     * @return {Object} Returns the instance of the Gridster class.
     */
    fn.destroy = function(remove) {
        this.$el.removeData('gridster');

	       // remove coords from elements
	       $.each(this.$widgets,function(){
            $(this).removeData('coords');
        });

        // remove bound callback on window resize
        $window.unbind('.gridster');

        if (this.drag_api) {
            this.drag_api.destroy();
        }
        if (this.resize_api) {
            this.resize_api.destroy();
        }

        this.$widgets.each(function(i, el) { $(el).coords().destroy(); });

        if (this.resize_api) {
            this.resize_api.destroy();
        }

        this.remove_style_tags();

        remove && this.$el.remove();

        return this;
    };


    //jQuery adapter
    $.fn.gridster = function(options) {
        return this.each(function() {
            var $this = $( this );
            if (! $this.data('gridster')) {
                $this.data('gridster', new Gridster( this, options ));
            }
        });
    };

    return Gridster;

}));<|MERGE_RESOLUTION|>--- conflicted
+++ resolved
@@ -1,8 +1,7 @@
-<<<<<<< HEAD
-/*! gridster.js - v0.6.6 - 2015-04-08
-* http://gridster.net/
-* Copyright (c) 2015 decksterteam; Licensed MIT */
-
+/*! gridster.js - v0.6.6 - 2015-04-09
+* http://gridster.net/
+* Copyright (c) 2015 decksterteam; Licensed MIT */
+
 ;(function(root, factory) {
     if(typeof exports === 'object') {
         module.exports = factory(require('jquery'));
@@ -12,11 +11,6 @@
     } else {
        root.GridsterCoords = factory(root.$ || root.jQuery);
     }
-=======
-/*! gridster.js - v0.1.0 - 2013-04-03
-* http://gridster.net/
-* Copyright (c) 2013 ducksboard; Licensed MIT */
->>>>>>> 6eb52101
 
 }(this, function($) {
     /**
@@ -132,7 +126,7 @@
     return Coords;
 
 }));
-
+
 ;(function(root, factory) {
     if(typeof exports === 'object') {
         module.exports = factory(require('jquery'));
@@ -371,7 +365,7 @@
     return Collision;
 
 }));
-
+
 ;(function(window, undefined) {
 
     /* Delay, debounce and throttle functions taken from underscore.js
@@ -444,7 +438,7 @@
     };
 
 })(window);
-
+
 ;(function(root, factory) {
  'use strict';
     if(typeof exports === 'object') {
@@ -885,10 +879,18 @@
         return new Draggable(this, options);
     };
 
+	$.fn.dragg = function (options) {
+		return this.each(function () {
+			if (!$.data(this, 'drag')) {
+				$.data(this, 'drag', new Draggable(this, options));
+			}
+		});
+	};
+
     return Draggable;
 
 }));
-
+
 ;(function(root, factory) {
     if(typeof exports === 'object') {
         module.exports = factory(require('jquery'), require('./jquery.draggable.js'), require('./jquery.collision.js'), require('./jquery.coords.js'), require('./utils.js'));
@@ -902,34 +904,28 @@
 
  }(this, function($, Draggable, Collision) {
 
-<<<<<<< HEAD
     var $window = $( window ),
         defaults = {
-=======
-    //ToDo Max_cols and Max_size_x conflict.. need to unify
-    var defaults = {
->>>>>>> 6eb52101
         namespace: '',
         widget_selector: 'li',
+        static_class: 'static',
         widget_margins: [10, 10],
         widget_base_dimensions: [400, 225],
         extra_rows: 0,
         extra_cols: 0,
         min_cols: 1,
-<<<<<<< HEAD
         max_cols: Infinity,
-=======
-        max_cols: 60,
->>>>>>> 6eb52101
         min_rows: 15,
         max_size_x: false,
         autogrow_cols: false,
+        max_rows: 15,
         autogenerate_stylesheet: true,
         avoid_overlapped_widgets: true,
         auto_init: true,
         center_widgets: false,
         responsive_breakpoint: false,
         scroll_container: window,
+        shift_larger_widgets_down: true,
         serialize_params: function($w, wgd) {
             return {
                 col: wgd.col,
@@ -940,7 +936,7 @@
         },
         collision: {},
         draggable: {
-            items: '.gs-w',
+            items: '.gs-w:not(.static)',
             distance: 4,
             ignore_dragging: Draggable.defaults.ignore_dragging.slice(0)
         },
@@ -1041,6 +1037,7 @@
             this.options.widget_selector).addClass('gs-w');
         this.widgets = [];
         this.$changed = $([]);
+	    this.w_queue = {};
         this.min_widget_width = this.options.widget_base_dimensions[0];
         this.min_widget_height = this.options.widget_base_dimensions[1];
 
@@ -1294,6 +1291,7 @@
             }).addClass('gs-w').appendTo(this.$el).hide();
 
         this.$widgets = this.$widgets.add($w);
+        this.$changed = this.$changed.add($w);
 
         this.register_widget($w);
 
@@ -1867,9 +1865,12 @@
             size_y: size_y
         });
 
+        /*
         $nexts.not(exclude).each($.proxy(function(i, widget) {
+            console.log("from_remove")
             this.move_widget_up( $(widget), size_y );
         }, this));
+        */
 
         this.set_dom_grid_height();
 
@@ -1919,6 +1920,13 @@
         return false;
     };
 
+    fn.remove_by_grid = function(col, row){
+        var $w = this.is_widget(col, row);
+        if($w){
+            this.remove_widget($w);
+        }
+    }
+
 
     /**
     * Remove a widget from the grid.
@@ -1995,13 +2003,13 @@
     */
     fn.serialize = function($widgets) {
         $widgets || ($widgets = this.$widgets);
-
-        return $widgets.map($.proxy(function(i, widget) {
-            var $w = $(widget);
-            return this.options.serialize_params($w, $w.coords().grid);
-        }, this)).get();
-    };
-
+        var result = [];
+        $widgets.each($.proxy(function(i, widget) {
+            if(typeof($(widget).coords().grid) != "undefined"){
+                result.push(this.options.serialize_params($w, $w.coords().grid) );
+            }
+        }, this));
+    };
 
     /**
     * Returns a serialized array of the widgets that have changed their
@@ -2065,15 +2073,19 @@
             !this.can_move_to(
              {size_x: wgd.size_x, size_y: wgd.size_y}, wgd.col, wgd.row)
         ) {
-            $.extend(wgd, this.next_position(wgd.size_x, wgd.size_y));
-            $el.attr({
-                'data-col': wgd.col,
-                'data-row': wgd.row,
-                'data-sizex': wgd.size_x,
-                'data-sizey': wgd.size_y
-            });
-            posChanged = true;
-        }
+			if (!$el.hasClass('.disp_ad')) {
+				$el.remove();
+				return false;
+			}
+			$.extend(wgd, this.next_position(wgd.size_x, wgd.size_y));
+			$el.attr({
+				'data-col': wgd.col,
+				'data-row': wgd.row,
+				'data-sizex': wgd.size_x,
+				'data-sizey': wgd.size_y
+			});
+			posChanged = true;
+		}
 
         // attach Coord object to player data-coord attribute
         $el.data('coords', $el.coords());
@@ -2173,13 +2185,13 @@
     */
     fn.add_to_gridmap = function(grid_data, value) {
         this.update_widget_position(grid_data, value || grid_data.el);
-
-        if (grid_data.el) {
+        /*if (grid_data.el) {
             var $widgets = this.widgets_below(grid_data.el);
             $widgets.each($.proxy(function(i, widget) {
+                console.log("from_add_to_gridmap");
                 this.move_widget_up( $(widget));
             }, this));
-        }
+        } */
     };
 
 
@@ -2219,8 +2231,8 @@
             }, 60)
           });
 
-        this.drag_api = this.$el.gridDraggable(draggable_options);
-        return this;
+        //this.drag_api = this.$el.gridDraggable(draggable_options);
+		this.drag_api = this.$el.dragg(draggable_options).data('drag');
     };
 
 
@@ -2273,6 +2285,7 @@
                 '.' + this.resize_handle_class);
         }
 
+
         return this;
     };
 
@@ -2449,6 +2462,7 @@
         this.player_grid_data = {};
         this.cells_occupied_by_placeholder = {};
         this.cells_occupied_by_player = {};
+        this.w_queue = {};
 
         this.set_dom_grid_height();
         this.set_dom_grid_width();
@@ -2747,12 +2761,13 @@
     */
     fn.set_player = function(col, row, no_player) {
         var self = this;
+        var swap = false;
         if (!no_player) {
             this.empty_cells_player_occupies();
         }
         var cell = !no_player ? self.colliders_data[0].el.data : {col: col};
         var to_col = cell.col;
-        var to_row = row || cell.row;
+        var to_row = cell.row || row;
 
         this.player_grid_data = {
             col: to_col,
@@ -2764,15 +2779,13 @@
         this.cells_occupied_by_player = this.get_cells_occupied(
             this.player_grid_data);
 
+        //Added placeholder for more advanced movement.
+        this.cells_occupied_by_placeholder = this.get_cells_occupied(
+            this.placeholder_grid_data);
+
         var $overlapped_widgets = this.get_widgets_overlapped(
             this.player_grid_data);
 
-<<<<<<< HEAD
-        var constraints = this.widgets_constraints($overlapped_widgets);
-
-        this.manage_movements(constraints.can_go_up, to_col, to_row);
-        this.manage_movements(constraints.can_not_go_up, to_col, to_row);
-=======
         var player_size_y = this.player_grid_data.size_y;
         var player_size_x = this.player_grid_data.size_x;
         var placeholder_cells = this.cells_occupied_by_placeholder;
@@ -2853,7 +2866,6 @@
             }
             this.set_placeholder(to_col, to_row);
         }
->>>>>>> 6eb52101
 
         /* if there is not widgets overlapping in the new player position,
          * update the new placeholder position. */
@@ -2862,14 +2874,163 @@
             if (pp !== false) {
                 to_row = pp;
             }
-            this.set_placeholder(to_col, to_row);
-        }
+            if(this.can_placeholder_be_set(to_col, to_row, player_size_x, player_size_y)){
+                this.set_placeholder(to_col, to_row);
+            }
+        }
+
+        this.w_queue = {};
 
         return {
             col: to_col,
             row: to_row
         };
     };
+
+
+    fn.is_swap_occupied = function(col, row, w_size_x, w_size_y) {
+        var occupied = false;
+        for (var c = 0; c < w_size_x; c++){
+            for (var r = 0; r < w_size_y; r++){
+                var colc = col + c;
+                var rowc = row + r;
+                var key = colc+"_"+rowc;
+                if(this.is_occupied(colc,rowc)){
+                    occupied = true;
+                } else if(key in this.w_queue){
+                    if(this.w_queue[key] == "full"){
+                        occupied = true;
+                        continue;
+                    }
+                    $tw = this.w_queue[key];
+                    tgd = $tw.coords().grid;
+                    //remove queued items if no longer under player.
+                    if(!this.is_widget_under_player(tgd.col,tgd.row)){
+                        delete this.w_queue[key];
+                    }
+                }
+                if(rowc > parseInt(this.options.max_rows)){
+                    occupied = true;
+                }
+                if(colc > parseInt(this.options.max_cols)){
+                    occupied = true;
+                }
+                if (this.is_player_in(colc,rowc)){
+                    occupied = true;
+                }
+            }
+        }
+        
+        return occupied;
+    }
+
+    fn.can_placeholder_be_set = function(col, row, player_size_x, player_size_y){
+        var can_set = true;
+        for (var c = 0; c < player_size_x; c++){
+            for (var r = 0; r < player_size_y; r++){
+                var colc = col + c;
+                var rowc = row + r;
+                var key = colc+"_"+rowc;
+                var $tw = this.is_widget(colc, rowc);
+                //if this space is occupied and not queued for move.
+                if(rowc > parseInt(this.options.max_rows)){
+                    can_set = false;
+                }
+                if(colc > parseInt(this.options.max_cols)){
+                    can_set = false;
+                }
+                if(this.is_occupied(colc,rowc) && !this.is_widget_queued_and_can_move($tw)){
+                    can_set = false;
+                }
+            }
+        }
+        return can_set;
+    }
+
+    fn.queue_widget = function(col, row, $widget){
+        var $w = $widget
+        var wgd = $w.coords().grid;
+        var primary_key = col+"_"+row;
+        if (primary_key in this.w_queue){
+            return false;
+        }
+
+        this.w_queue[primary_key] = $w;
+
+        for (var c = 0; c < wgd.size_x; c++){
+            for (var r = 0; r < wgd.size_y; r++){
+                var colc = col + c;
+                var rowc = row + r;
+                var key = colc+"_"+rowc;
+                if (key == primary_key){
+                    continue;
+                }
+                this.w_queue[key] = "full";
+            }
+        }
+
+        return true;
+    }
+
+    fn.is_widget_queued_and_can_move = function($widget){
+        var queued = false;
+        if ($widget === false){
+            return false;
+        }
+
+        for(var key in this.w_queue){
+            if(this.w_queue[key] == "full"){
+                continue;
+            }
+            if(this.w_queue[key].attr("data-col") == $widget.attr("data-col") && this.w_queue[key].attr("data-row") == $widget.attr("data-row")){
+                queued = true;
+                //test whole space
+                var $w = this.w_queue[key];
+                var dcol = parseInt(key.split("_")[0]);
+                var drow = parseInt(key.split("_")[1]);
+                var wgd = $w.coords().grid;
+
+                for (var c = 0; c < wgd.size_x; c++){
+                    for (var r = 0; r < wgd.size_y; r++){
+                        var colc = dcol + c;
+                        var rowc = drow + r;
+                        if (this.is_player_in(colc,rowc)){
+                            queued = false;
+                        }
+
+                    }
+                }
+                    
+            }
+        }
+    
+        return queued
+    }
+
+    fn.is_in_queue = function(col,row, $widget){
+        var queued = false;
+        var key = col+"_"+row;
+
+        if ((key in this.w_queue)){
+            if (this.w_queue[key] == "full"){
+               queued = true; 
+            } else {
+                $tw = this.w_queue[key];
+                tgd = $tw.coords().grid;
+                if(!this.is_widget_under_player(tgd.col,tgd.row)){
+                    delete this.w_queue[key]
+                    queued = false;
+                } else if(this.w_queue[key].attr("data-col") == $widget.attr("data-col") && this.w_queue[key].attr("data-row") == $widget.attr("data-row")) {
+                    delete this.w_queue[key]
+                    queued = false;
+                } else {
+                    queued = true;
+                }
+            }
+        } 
+
+        return queued;
+    }
 
 
     /**
@@ -3081,6 +3242,32 @@
         return false;
     };
 
+     /**
+    * Determines if widget is supposed to be static.
+    * @method is_static
+    * @param {Number} col The column to check.
+    * @param {Number} row The row to check.
+    * @return {Boolean} Returns true if widget exists and has static class,
+    * else returns false
+    */
+
+    fn.is_static = function(col, row) {
+        var cell = this.gridmap[col];
+        if (!cell) {
+            return false;
+        }
+
+        cell = cell[row];
+
+        if (cell) {
+            if(cell.hasClass(this.options.static_class)){
+                return true;
+            }
+        }
+
+        return false;
+    };
+
 
     /**
     * Determines if there is a widget in the cell represented by col/row
@@ -3163,10 +3350,6 @@
 
         if (moved_down || changed_column) {
             $nexts.each($.proxy(function(i, widget) {
-<<<<<<< HEAD
-                this.move_widget_up(
-                 $(widget), this.placeholder_grid_data.col - col + phgd.size_y);
-=======
                 //Make sure widget is at it's topmost position
                 $w = $(widget);
                 wgd = $w.coords().grid;
@@ -3177,7 +3360,6 @@
                     this.move_widget_to($w, can_go_widget_up);
                 }
                 
->>>>>>> 6eb52101
             }, this));
         }
 
@@ -3444,22 +3626,14 @@
     * @return {jQuery} Returns a jQuery collection of HTMLElements.
     */
     fn.on_stop_overlapping_column = function(col) {
-        this.set_player(col, false);
-
+        //this.set_player(col, false);
         var self = this;
-<<<<<<< HEAD
-        this.for_each_widget_below(col, this.cells_occupied_by_player.rows[0],
-            function(tcol, trow) {
-                self.move_widget_up(this, self.player_grid_data.size_y);
-        });
-=======
         if(this.options.shift_larger_widgets_down){
             this.for_each_widget_below(col, this.cells_occupied_by_player.rows[0],
                 function(tcol, trow) {
                     self.move_widget_up(this, self.player_grid_data.size_y);
             });
         }
->>>>>>> 6eb52101
     };
 
 
@@ -3471,16 +3645,9 @@
     * @return {jQuery} Returns a jQuery collection of HTMLElements.
     */
     fn.on_stop_overlapping_row = function(row) {
-        this.set_player(false, row);
-
+        //this.set_player(false, row);
         var self = this;
         var cols = this.cells_occupied_by_player.cols;
-<<<<<<< HEAD
-        for (var c = 0, cl = cols.length; c < cl; c++) {
-            this.for_each_widget_below(cols[c], row, function(tcol, trow) {
-                self.move_widget_up(this, self.player_grid_data.size_y);
-            });
-=======
         if(this.options.shift_larger_widgets_down){
             for (var c = 0, cl = cols.length; c < cl; c++) {
                 this.for_each_widget_below(cols[c], row, function(tcol, trow) {
@@ -3488,9 +3655,26 @@
                     self.move_widget_up(this, self.player_grid_data.size_y);
                 });
             }
->>>>>>> 6eb52101
-        }
-    };
+        }
+    };
+
+   //Not yet part of api - DM.
+    fn.new_move_widget_to = function($widget, col, row){
+        var self = this;
+        var widget_grid_data = $widget.coords().grid;
+
+        this.remove_from_gridmap(widget_grid_data);
+        widget_grid_data.row = row;
+        widget_grid_data.col = col;
+
+        this.add_to_gridmap(widget_grid_data);
+        $widget.attr('data-row', row);
+        $widget.attr('data-col', col);
+        this.update_widget_position(widget_grid_data, $widget);
+        this.$changed = this.$changed.add($widget);
+
+        return this;
+    }
 
 
     /**
@@ -3610,9 +3794,10 @@
 
                 moved.push($widget);
 
-                $next_widgets.each($.proxy(function(i, widget) {
+                /* $next_widgets.each($.proxy(function(i, widget) {
+                    console.log("from_within_move_widget_up");
                     this.move_widget_up($(widget), y_units);
-                }, this));
+                }, this)); */
             }
         });
 
@@ -4656,7 +4841,8 @@
             max_rows += (+$(w).attr('data-sizey'));
         });
 
-        this.rows = Math.max(max_rows, this.options.min_rows);
+        //this.rows = Math.max(max_rows, this.options.min_rows);
+        this.rows = this.options.max_rows;
 
         this.baseX = ($window.width() - aw) / 2;
         this.baseY = this.$wrapper.offset().top;
